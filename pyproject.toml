--- conflicted
+++ resolved
@@ -33,11 +33,8 @@
 
 [tool.pyright]
 include = ["ops/jujuversion.py", "ops/log.py", "ops/model.py", "ops/version.py",
-<<<<<<< HEAD
-    "ops/__init__.py", "ops/framework.py", "ops/pebble.py","ops/testing.py"]
-=======
-    "ops/__init__.py", "ops/framework.py", "ops/pebble.py", "ops/charm.py"]
->>>>>>> c2ffe250
+    "ops/__init__.py", "ops/framework.py", "ops/pebble.py", "ops/charm.py",
+    "ops/testing.py"]
 pythonVersion = "3.5" # check no python > 3.5 features are used
 pythonPlatform = "All"
 typeCheckingMode = "strict"
