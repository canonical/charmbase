[build-system]
requires = [
    "setuptools >= 35.0.2",
    "setuptools_scm >= 2.0.0, <3"
]
build-backend = "setuptools.build_meta"

[project]
name = "ops-scenario"

<<<<<<< HEAD
version = "2.3"
=======
version = "3.0"
>>>>>>> 9ba7ec6b
authors = [
    { name = "Pietro Pasotti", email = "pietro.pasotti@canonical.com" }
]
description = "Python library providing a Scenario-based testing API for Operator Framework charms."
license.text = "Apache-2.0"
keywords = ["juju", "test"]

dependencies = [
    "ops>=2.0",
    "PyYAML==6.0",
    "typer==0.7.0",
]
readme = "README.md"
requires-python = ">=3.8"

classifiers = [
    "Development Status :: 3 - Alpha",
    "Topic :: Utilities",
    "License :: OSI Approved :: Apache Software License",
]

[project.urls]
"Homepage" = "https://github.com/PietroPasotti/ops-scenario"
"Bug Tracker" = "https://github.com/PietroPasotti/ops-scenario/issues"

[project.scripts]
scenario = "scenario.scripts.main:main"

[tool.setuptools.package-dir]
scenario = "scenario"


[tool.black]
include = '\.pyi?$'


[tool.flake8]
dictionaries = ["en_US","python","technical","django"]
max-line-length = 100
ignore = ["SC100", "SC200", "B008"]

[tool.isort]
profile = "black"

[bdist_wheel]
universal = 1<|MERGE_RESOLUTION|>--- conflicted
+++ resolved
@@ -8,11 +8,7 @@
 [project]
 name = "ops-scenario"
 
-<<<<<<< HEAD
-version = "2.3"
-=======
 version = "3.0"
->>>>>>> 9ba7ec6b
 authors = [
     { name = "Pietro Pasotti", email = "pietro.pasotti@canonical.com" }
 ]
