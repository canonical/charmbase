# 2.8.0

* Added `Unit.reboot()` and `Harness.reboot_count``
* Added `RelationMeta.optional`
* The type of a `Handle`'s `key` was expanded from `str` to `str|None`
<<<<<<< HEAD
* Added `Harness.run_output()`, `testing.ActionOutput`, and `testing.ActionFailed`
=======
* Narrowed types of `app` and `unit` in relation events to exclude `None` where applicable
>>>>>>> 79047390

# 2.7.0

* Added Unit.set_ports()
* Type checks now allow comparing a `JujuVersion` to a `str`
* Renamed `OpenPort` to `Port` (`OpenPort` remains as an alias)<|MERGE_RESOLUTION|>--- conflicted
+++ resolved
@@ -3,11 +3,8 @@
 * Added `Unit.reboot()` and `Harness.reboot_count``
 * Added `RelationMeta.optional`
 * The type of a `Handle`'s `key` was expanded from `str` to `str|None`
-<<<<<<< HEAD
 * Added `Harness.run_output()`, `testing.ActionOutput`, and `testing.ActionFailed`
-=======
 * Narrowed types of `app` and `unit` in relation events to exclude `None` where applicable
->>>>>>> 79047390
 
 # 2.7.0
 
