# 2.10.0

<<<<<<< HEAD
* Added `Relation.active`, and excluded inactive relations from `Model.relations`
=======
* Added support for Pebble Notices (`PebbleCustomNoticeEvent`, `get_notices`, and so on)
>>>>>>> d0f1d3cd

# 2.9.0

* Added log target support to `ops.pebble` layers and plans
* Added `Harness.run_action()`, `testing.ActionOutput`, and `testing.ActionFailed`

# 2.8.0

* Added `Unit.reboot()` and `Harness.reboot_count``
* Added `RelationMeta.optional`
* The type of a `Handle`'s `key` was expanded from `str` to `str|None`
* Narrowed types of `app` and `unit` in relation events to exclude `None` where applicable

# 2.7.0

* Added Unit.set_ports()
* Type checks now allow comparing a `JujuVersion` to a `str`
* Renamed `OpenPort` to `Port` (`OpenPort` remains as an alias)<|MERGE_RESOLUTION|>--- conflicted
+++ resolved
@@ -1,10 +1,7 @@
 # 2.10.0
 
-<<<<<<< HEAD
+* Added support for Pebble Notices (`PebbleCustomNoticeEvent`, `get_notices`, and so on)
 * Added `Relation.active`, and excluded inactive relations from `Model.relations`
-=======
-* Added support for Pebble Notices (`PebbleCustomNoticeEvent`, `get_notices`, and so on)
->>>>>>> d0f1d3cd
 
 # 2.9.0
 
