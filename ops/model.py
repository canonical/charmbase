--- conflicted
+++ resolved
@@ -764,10 +764,6 @@
     def __init__(self, name: str, address_info: '_AddressDict'):
         self.name = name
         # TODO: expose a hardware address here, see LP: #1864070.
-<<<<<<< HEAD
-        # ignore type: FIXME: https://github.com/canonical/operator/issues/753
-        address = address_info.get('value')  # type: ignore
-=======
 
         address = address_info.get('value')
         if address is None:
@@ -775,7 +771,6 @@
             # an 'address' field instead of 'value'.
             address = address_info.get('address')
 
->>>>>>> aa620392
         # The value field may be empty.
         address_ = ipaddress.ip_address(address) if address else None
         self.address = address_  # type: Optional[_IPAddress]
