--- conflicted
+++ resolved
@@ -1810,11 +1810,7 @@
         except FileNotFoundError as e:
             # In some cases, charm authors can attempt to hit the Pebble API before it has had the
             # chance to create the UNIX socket in the shared volume.
-<<<<<<< HEAD
-            logger.debug("Pebble API is not ready; UNIX socket not found: %s", str(e))
-=======
             logger.debug("Pebble API is not ready; UNIX socket not found: %s", e)
->>>>>>> 3d001801
             return False
         except pebble.APIError as e:
             # An API error is only raised when the Pebble API returns invalid JSON, or the response
