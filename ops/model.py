--- conflicted
+++ resolved
@@ -61,10 +61,7 @@
         Client,
         ExecProcess,
         FileInfo,
-<<<<<<< HEAD
-=======
         LayerDict,
->>>>>>> 28251faf
         Plan,
         ServiceInfo,
     )
@@ -2281,13 +2278,8 @@
         args.extend(["--file", "-"])
 
         try:
-<<<<<<< HEAD
-            content = yaml.safe_dump({key: value}, encoding='utf8')  # type: ignore
-            return self._run(*args, input_stream=content)
-=======
             content = yaml.safe_dump({key: value}, encoding='utf8')
             self._run(*args, input_stream=content)
->>>>>>> 28251faf
         except ModelError as e:
             if self._is_relation_not_found(e):
                 raise RelationNotFoundError() from e
