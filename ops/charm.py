# Copyright 2019-2021 Canonical Ltd.
#
# Licensed under the Apache License, Version 2.0 (the "License");
# you may not use this file except in compliance with the License.
# You may obtain a copy of the License at
#
# http://www.apache.org/licenses/LICENSE-2.0
#
# Unless required by applicable law or agreed to in writing, software
# distributed under the License is distributed on an "AS IS" BASIS,
# WITHOUT WARRANTIES OR CONDITIONS OF ANY KIND, either express or implied.
# See the License for the specific language governing permissions and
# limitations under the License.

"""Base objects for the Charm, events and metadata."""

import enum
import os
import pathlib
from typing import (
    TYPE_CHECKING,
    Any,
    Dict,
    List,
    Mapping,
    Optional,
    TextIO,
    Union,
    cast,
)

from ops import model
from ops._private import yaml
from ops.framework import EventBase, EventSource, Framework, Object, ObjectEvents

if TYPE_CHECKING:
    from typing_extensions import Literal, Required, TypedDict

    from ops.framework import Handle
    from ops.model import Container, Relation, Storage

    _Scopes = Literal['global', 'container']
    _RelationMetaDict = TypedDict(
        '_RelationMetaDict', {
            'interface': Required[str],
            'limit': int,
            'scope': _Scopes},
        total=False)

    _MultipleRange = TypedDict('_MultipleRange', {'range': str})
    _StorageMetaDict = TypedDict('_StorageMetaDict', {
        'type': Required[str],
        'description': int,
        'shared': bool,
        'read-only': bool,
        'minimum-size': str,
        'location': str,
        'multiple-range': str,
        'multiple': _MultipleRange
    })

    _ResourceMetaDict = TypedDict(
        '_ResourceMetaDict', {
            'type': Required[str],
            'filename': str,
            'description': str},
        total=False)

    _MountDict = TypedDict(
        '_MountDict', {'storage': Required[str],
                       'location': str},
        total=False)


class HookEvent(EventBase):
    """Events raised by Juju to progress a charm's lifecycle.

    Hooks are callback methods of a charm class (a subclass of
    :class:`CharmBase`) that are invoked in response to events raised
    by Juju. These callback methods are the means by which a charm
    governs the lifecycle of its application.

    The :class:`HookEvent` class is the base of a type hierarchy of events
    related to the charm's lifecycle.

    :class:`HookEvent` subtypes are grouped into the following categories

    - Core lifecycle events
    - Relation events
    - Storage events
    - Metric events
    """


class ActionEvent(EventBase):
    """Events raised by Juju when an administrator invokes a Juju Action.

    This class is the data type of events triggered when an administrator
    invokes a Juju Action. Callbacks bound to these events may be used
    for responding to the administrator's Juju Action request.

    To read the parameters for the action, see the instance variable :attr:`params`.
    To respond with the result of the action, call :meth:`set_results`. To add
    progress messages that are visible as the action is progressing use
    :meth:`log`.

    Attributes:
        params: The parameters passed to the action.
    """

    def defer(self):
        """Action events are not deferable like other events.

        This is because an action runs synchronously and the administrator
        is waiting for the result.
        """
        raise RuntimeError('cannot defer action events')

    def restore(self, snapshot: Dict[str, Any]):
        """Used by the operator framework to record the action.

        Not meant to be called directly by charm code.
        """
        env_action_name = os.environ.get('JUJU_ACTION_NAME')
        event_action_name = self.handle.kind[:-len('_action')].replace('_', '-')
        if event_action_name != env_action_name:
            # This could only happen if the dev manually emits the action, or from a bug.
            raise RuntimeError('action event kind ({}) does not match current '
                               'action ({})'.format(event_action_name, env_action_name))
        # Params are loaded at restore rather than __init__ because
        # the model is not available in __init__.
        self.params = self.framework.model._backend.action_get()

    def set_results(self, results: Dict[str, Any]):
        """Report the result of the action.

        Juju eventually only accepts a str:str mapping, so we will attempt
        to flatten any more complex data structure like so::

            >>> {'a': 'b'} # becomes: 'a'='b'
            >>> {'a': {'b': 'c'}} # becomes: 'a.b'='c'
            >>> {'a': {'b': 'c', 'd': 'e'}} # becomes: 'a.b'='c', 'a.d' = 'e'
            >>> {'a.b': 'c', 'a.d': 'e'} # equivalent to previous

        Note that duplicate keys are not allowed, so this is invalid::

            >>> {'a': {'b': 'c'}, 'a.b': 'c'}

        Note that the resulting keys must start and end with lowercase
        alphanumeric, and can only contain lowercase alphanumeric, hyphens
        and periods.

        If any exceptions occur whilst the action is being handled, juju will
        gather any stdout/stderr data (and the return code) and inject them into the
        results object. Thus, the results object might contain the following keys,
        additionally to those specified by the charm code:

         - Stdout
         - Stderr
         - Stdout-encoding
         - Stderr-encoding
         - ReturnCode

        Args:
            results: The result of the action as a Dict
        """
        self.framework.model._backend.action_set(results)

    def log(self, message: str):
        """Send a message that a user will see while the action is running.

        Args:
            message: The message for the user.
        """
        self.framework.model._backend.action_log(message)

    def fail(self, message: str = ''):
        """Report that this action has failed.

        Args:
            message: Optional message to record why it has failed.
        """
        self.framework.model._backend.action_fail(message)


class InstallEvent(HookEvent):
    """Event triggered when a charm is installed.

    This event is triggered at the beginning of a charm's
    lifecycle. Any associated callback method should be used to
    perform one-time setup operations, such as installing prerequisite
    software.
    """


class StartEvent(HookEvent):
    """Event triggered immediately after first configuration change.

    This event is triggered immediately after the first
    :class:`ConfigChangedEvent`. Callback methods bound to the event should be
    used to ensure that the charm’s software is in a running state. Note that
    the charm’s software should be configured so as to persist in this state
    through reboots without further intervention on Juju’s part.
    """


class StopEvent(HookEvent):
    """Event triggered when a charm is shut down.

    This event is triggered when an application's removal is requested
    by the client. The event fires immediately before the end of the
    unit’s destruction sequence. Callback methods bound to this event
    should be used to ensure that the charm’s software is not running,
    and that it will not start again on reboot.
    """


class RemoveEvent(HookEvent):
    """Event triggered when a unit is about to be terminated.

    This event fires prior to Juju removing the charm and terminating its unit.
    """


class ConfigChangedEvent(HookEvent):
    """Event triggered when a configuration change occurs.

    This event can fire in several situations:

    - Right after the unit starts up for the first time.
      This event notifies the charm of its initial configuration.
      Typically, this event will fire between a :class:`install <InstallEvent>`
      and a :class:`starts <StartEvent>` during the startup sequence
      (when you first deploy a unit), but more in general it will fire whenever
      the unit is (re)started, e.g. after pod churn on kubernetes, on unit
      rescheduling, on unit upgrade/refresh, etc...
    - As a specific instance of the above point: when networking changes
      (if the machine reboots and comes up with a different IP).
    - When the cloud admin reconfigures the charm via the Juju CLI, i.e.
      `juju config my-charm foo=bar`. This event notifies the charm of
      its new configuration. (The event itself, however, is not aware of *what*
      specifically has changed in the config).

    Any callback method bound to this event cannot assume that the
    software has already been started; it should not start stopped
    software, but should (if appropriate) restart running software to
    take configuration changes into account.
    """


class UpdateStatusEvent(HookEvent):
    """Event triggered by a status update request from Juju.

    This event is periodically triggered by Juju so that it can
    provide constant feedback to the administrator about the status of
    the application the charm is modeling. Any callback method bound
    to this event should determine the "health" of the application and
    set the status appropriately.

    The interval between :class:`update-status <UpdateStatusEvent>` events can
    be configured model-wide, e.g.  ``juju model-config
    update-status-hook-interval=1m``.
    """


class UpgradeCharmEvent(HookEvent):
    """Event triggered by request to upgrade the charm.

    This event will be triggered when an administrator executes ``juju
    upgrade-charm``. The event fires after Juju has unpacked the upgraded charm
    code, and so this event will be handled by the callback method bound to the
    event in the new codebase. The associated callback method is invoked
    provided there is no existing error state. The callback method should be
    used to reconcile current state written by an older version of the charm
    into whatever form that is needed by the current charm version.
    """


class PreSeriesUpgradeEvent(HookEvent):
    """Event triggered to prepare a unit for series upgrade.

    This event triggers when an administrator executes ``juju upgrade-series
    MACHINE prepare``. The event will fire for each unit that is running on the
    specified machine. Any callback method bound to this event must prepare the
    charm for an upgrade to the series. This may include things like exporting
    database content to a version neutral format, or evacuating running
    instances to other machines.

    It can be assumed that only after all units on a machine have executed the
    callback method associated with this event, the administrator will initiate
    steps to actually upgrade the series.  After the upgrade has been completed,
    the :class:`PostSeriesUpgradeEvent` will fire.
    """


class PostSeriesUpgradeEvent(HookEvent):
    """Event triggered after a series upgrade.

    This event is triggered after the administrator has done a distribution
    upgrade (or rolled back and kept the same series). It is called in response
    to ``juju upgrade-series MACHINE complete``. Associated charm callback
    methods are expected to do whatever steps are necessary to reconfigure their
    applications for the new series. This may include things like populating the
    upgraded version of a database. Note however charms are expected to check if
    the series has actually changed or whether it was rolled back to the
    original series.
    """


class LeaderElectedEvent(HookEvent):
    """Event triggered when a new leader has been elected.

    Juju will trigger this event when a new leader unit is chosen for
    a given application.

    This event fires at least once after Juju selects a leader
    unit. Callback methods bound to this event may take any action
    required for the elected unit to assert leadership. Note that only
    the elected leader unit will receive this event.
    """


class LeaderSettingsChangedEvent(HookEvent):
    """Event triggered when leader changes any settings.

    DEPRECATED NOTICE

    This event has been deprecated in favor of using a Peer relation,
    and having the leader set a value in the Application data bag for
    that peer relation.  (see :class:`RelationChangedEvent`).
    """


class CollectMetricsEvent(HookEvent):
    """Event triggered by Juju to collect metrics.

    Juju fires this event every five minutes for the lifetime of the
    unit. Callback methods bound to this event may use the :meth:`add_metrics`
    method of this class to send measurements to Juju.

    Note that associated callback methods are currently sandboxed in
    how they can interact with Juju.
    """

    def add_metrics(self, metrics: Mapping[str, Union[int, float]],
                    labels: Optional[Mapping[str, str]] = None):
        """Record metrics that have been gathered by the charm for this unit.

        Args:
            metrics: A collection of {key: float} pairs that contains the
              metrics that have been gathered
            labels: {key:value} strings that can be applied to the
                metrics that are being gathered
        """
        self.framework.model._backend.add_metrics(metrics, labels)  # type:ignore


class RelationEvent(HookEvent):
    """A base class representing the various relation lifecycle events.

    Relation lifecycle events are generated when application units
    participate in relations.  Units can only participate in relations
    after they have been "started", and before they have been
    "stopped". Within that time window, the unit may participate in
    several different relations at a time, including multiple
    relations with the same name.

    Attributes:
        relation: The :class:`~ops.model.Relation` involved in this event
        app: The remote :class:`~ops.model.Application` that has triggered this
             event
        unit: The remote :class:`~ops.model.Unit` that has triggered this event. This may be
              ``None`` if the relation event was triggered as an
              :class:`~ops.model.Application` level event

    """

    def __init__(self, handle: 'Handle', relation: 'Relation',
                 app: Optional[model.Application] = None,
                 unit: Optional[model.Unit] = None):
        super().__init__(handle)

        if unit is not None and unit.app != app:
            raise RuntimeError(
                f'cannot create RelationEvent with application {app} and unit {unit}')

        self.relation = relation
        self.app = app
        self.unit = unit

    def snapshot(self) -> Dict[str, Any]:
        """Used by the framework to serialize the event to disk.

        Not meant to be called by charm code.
        """
        snapshot: Dict[str, Any] = {
            'relation_name': self.relation.name,
            'relation_id': self.relation.id,
        }
        if self.app:
            snapshot['app_name'] = self.app.name
        if self.unit:
            snapshot['unit_name'] = self.unit.name
        return snapshot

    def restore(self, snapshot: Dict[str, Any]):
        """Used by the framework to deserialize the event from disk.

        Not meant to be called by charm code.
        """
        relation = self.framework.model.get_relation(
            snapshot['relation_name'], snapshot['relation_id'])
        if relation is None:
            raise ValueError(
                'Unable to restore {}: relation {} (id={}) not found.'.format(
                    self, snapshot['relation_name'], snapshot['relation_id']))
        self.relation = relation

        app_name = snapshot.get('app_name')
        if app_name:
            self.app = self.framework.model.get_app(app_name)
        else:
            self.app = None

        unit_name = snapshot.get('unit_name')
        if unit_name:
            self.unit = self.framework.model.get_unit(unit_name)
        else:
            self.unit = None


class RelationCreatedEvent(RelationEvent):
    """Event triggered when a new relation is created.

    This is triggered when a new relation to another app is added in Juju. This
    can occur before units for those applications have started. All existing
    relations should be established before start.
    """


class RelationJoinedEvent(RelationEvent):
    """Event triggered when a new unit joins a relation.

    This event is triggered whenever a new unit of a related
    application joins the relation.  The event fires only when that
    remote unit is first observed by the unit. Callback methods bound
    to this event may set any local unit settings that can be
    determined using no more than the name of the joining unit and the
    remote ``private-address`` setting, which is always available when
    the relation is created and is by convention not deleted.
    """


class RelationChangedEvent(RelationEvent):
    """Event triggered when relation data changes.

    This event is triggered whenever there is a change to the data bucket for a
    related application or unit. Look at ``event.relation.data[event.unit/app]``
    to see the new information, where ``event`` is the event object passed to
    the callback method bound to this event.

    This event always fires once, after :class:`RelationJoinedEvent`, and
    will subsequently fire whenever that remote unit changes its settings for
    the relation. Callback methods bound to this event should be the only ones
    that rely on remote relation settings. They should not error if the settings
    are incomplete, since it can be guaranteed that when the remote unit or
    application changes its settings, the event will fire again.

    The settings that may be queried, or set, are determined by the relation’s
    interface.
    """


class RelationDepartedEvent(RelationEvent):
    """Event triggered when a unit leaves a relation.

    This is the inverse of the :class:`RelationJoinedEvent`, representing when a
    unit is leaving the relation (the unit is being removed, the app is being
    removed, the relation is being removed). For remaining units, this event is
    emitted once for each departing unit.  For departing units, this event is
    emitted once for each remaining unit.

    Callback methods bound to this event may be used to remove all
    references to the departing remote unit, because there’s no
    guarantee that it’s still part of the system; it’s perfectly
    probable (although not guaranteed) that the system running that
    unit has already shut down.

    Once all callback methods bound to this event have been run for such a
    relation, the unit agent will fire the :class:`RelationBrokenEvent`.
    """

    def __init__(self, handle: 'Handle', relation: 'Relation',
                 app: Optional[model.Application] = None,
                 unit: Optional[model.Unit] = None,
                 departing_unit_name: Optional[str] = None):
        super().__init__(handle, relation, app=app, unit=unit)

        self._departing_unit_name = departing_unit_name

    def snapshot(self) -> Dict[str, Any]:
        """Used by the framework to serialize the event to disk.

        Not meant to be called by charm code.
        """
        snapshot = super().snapshot()
        if self._departing_unit_name:
            snapshot['departing_unit'] = self._departing_unit_name
        return snapshot

    @property
    def departing_unit(self) -> Optional[model.Unit]:
        """The :class:`ops.Unit` that is departing, if any.

        You can use this to determine (for example) whether *you* are the
        departing unit.
        """
        # doing this on init would fail because `framework` gets patched in
        # post-init
        if not self._departing_unit_name:
            return None
        return self.framework.model.get_unit(self._departing_unit_name)

    def restore(self, snapshot: Dict[str, Any]):
        """Used by the framework to deserialize the event from disk.

        Not meant to be called by charm code.
        """
        super().restore(snapshot)
        self._departing_unit_name = snapshot.get('departing_unit')


class RelationBrokenEvent(RelationEvent):
    """Event triggered when a relation is removed.

    If a relation is being removed (``juju remove-relation`` or ``juju
    remove-application``), once all the units have been removed, this event will
    fire to signal that the relationship has been fully terminated.

    The event indicates that the current relation is no longer valid, and that
    the charm’s software must be configured as though the relation had never
    existed. It will only be called after every callback method bound to
    :class:`RelationDepartedEvent` has been run. If a callback method
    bound to this event is being executed, it is guaranteed that no remote units
    are currently known locally.
    """


class StorageEvent(HookEvent):
    """Base class representing storage-related events.

    Juju can provide a variety of storage types to a charms. The
    charms can define several different types of storage that are
    allocated from Juju. Changes in state of storage trigger sub-types
    of :class:`StorageEvent`.

    Attributes:
        storage: The :class:`~ops.model.Storage` instance this event is about.
    """

    def __init__(self, handle: 'Handle', storage: 'Storage'):
        super().__init__(handle)
        self.storage = storage

    def snapshot(self) -> Dict[str, Any]:
        """Used by the framework to serialize the event to disk.

        Not meant to be called by charm code.
        """
        snapshot: Dict[str, Any] = {}
        if isinstance(self.storage, model.Storage):
            snapshot["storage_name"] = self.storage.name
            snapshot["storage_index"] = self.storage.index
            snapshot["storage_location"] = str(self.storage.location)
        return snapshot

    def restore(self, snapshot: Dict[str, Any]):
        """Used by the framework to deserialize the event from disk.

        Not meant to be called by charm code.
        """
        storage_name = snapshot.get("storage_name")
        storage_index = snapshot.get("storage_index")
        storage_location = snapshot.get("storage_location")

        if storage_name and storage_index is not None:
            storages = self.framework.model.storages[storage_name]
            self.storage = next((s for s in storages if s.index == storage_index), None,)
            if self.storage is None:
                msg = 'failed loading storage (name={!r}, index={!r}) from snapshot' \
                    .format(storage_name, storage_index)
                raise RuntimeError(msg)
            if storage_location is None:
                raise RuntimeError(
                    'failed loading storage location from snapshot.'
                    '(name={!r}, index={!r}, storage_location=None)'
                    .format(storage_name, storage_index))

            self.storage.location = storage_location


class StorageAttachedEvent(StorageEvent):
    """Event triggered when new storage becomes available.

    This event is triggered when new storage is available for the
    charm to use.

    Callback methods bound to this event allow the charm to run code
    when storage has been added. Such methods will be run before the
    :class:`InstallEvent` fires, so that the installation routine may
    use the storage. The name prefix of this hook will depend on the
    storage key defined in the ``metadata.yaml`` file.
    """


class StorageDetachingEvent(StorageEvent):
    """Event triggered prior to removal of storage.

    This event is triggered when storage a charm has been using is
    going away.

    Callback methods bound to this event allow the charm to run code
    before storage is removed. Such methods will be run before storage
    is detached, and always before the :class:`StopEvent` fires, thereby
    allowing the charm to gracefully release resources before they are
    removed and before the unit terminates. The name prefix of the
    hook will depend on the storage key defined in the ``metadata.yaml``
    file.
    """


class WorkloadEvent(HookEvent):
    """Base class representing workload-related events.

    Workload events are generated for all containers that the charm
    expects in metadata. Workload containers currently only trigger
    a PebbleReadyEvent.

    Attributes:
        workload: The :class:`~ops.model.Container` involved in this event.
                  Workload currently only can be a Container but in future may
                  be other types that represent the specific workload type e.g.
                  a Machine.
    """

    def __init__(self, handle: 'Handle', workload: 'Container'):
        super().__init__(handle)

        self.workload = workload

    def snapshot(self) -> Dict[str, Any]:
        """Used by the framework to serialize the event to disk.

        Not meant to be called by charm code.
        """
        snapshot: Dict[str, Any] = {}
        if isinstance(self.workload, model.Container):
            snapshot['container_name'] = self.workload.name
        return snapshot

    def restore(self, snapshot: Dict[str, Any]):
        """Used by the framework to deserialize the event from disk.

        Not meant to be called by charm code.
        """
        container_name = snapshot.get('container_name')
        if container_name:
            self.workload = self.framework.model.unit.get_container(container_name)
        else:
            self.workload = None


class PebbleReadyEvent(WorkloadEvent):
    """Event triggered when pebble is ready for a workload.

    This event is triggered when the Pebble process for a workload/container
    starts up, allowing the charm to configure how services should be launched.

    Callback methods bound to this event allow the charm to run code after
    a workload has started its Pebble instance and is ready to receive instructions
    regarding what services should be started. The name prefix of the hook
    will depend on the container key defined in the ``metadata.yaml`` file.
    """


class SecretEvent(HookEvent):
    """Base class for all secret events."""

    def __init__(self, handle: 'Handle', id: str, label: Optional[str]):
        super().__init__(handle)
        self._id = id
        self._label = label

    @property
    def secret(self) -> model.Secret:
        """The secret instance this event refers to."""
        backend = self.framework.model._backend
        return model.Secret(backend=backend, id=self._id, label=self._label)

    def snapshot(self) -> Dict[str, Any]:
        """Used by the framework to serialize the event to disk.

        Not meant to be called by charm code.
        """
        return {'id': self._id, 'label': self._label}

    def restore(self, snapshot: Dict[str, Any]):
        """Used by the framework to deserialize the event from disk.

        Not meant to be called by charm code.
        """
        self._id = cast(str, snapshot['id'])
        self._label = cast(Optional[str], snapshot['label'])


class SecretChangedEvent(SecretEvent):
    """Event raised by Juju on the observer when the secret owner changes its contents.

    When the owner of a secret changes the secret's contents, Juju will create
    a new secret revision, and all applications or units that are tracking this
    secret will be notified via this event that a new revision is available.

    Typically, you will want to fetch the new content by calling
    :meth:`ops.Secret.get_content` with :code:`refresh=True` to tell Juju to
    start tracking the new revision.
    """


class SecretRotateEvent(SecretEvent):
    """Event raised by Juju on the owner when the secret's rotation policy elapses.

    This event is fired on the secret owner to inform it that the secret must
    be rotated. The event will keep firing until the owner creates a new
    revision by calling :meth:`ops.Secret.set_content`.
    """

    def defer(self):
        """Secret rotation events are not deferrable (Juju handles re-invocation)."""
        raise RuntimeError(
            'Cannot defer secret rotation events. Juju will keep firing this '
            'event until you create a new revision.')


class SecretRemoveEvent(SecretEvent):
    """Event raised by Juju on the owner when a secret revision can be removed.

    When the owner of a secret creates a new revision, and after all
    observers have updated to that new revision, this event will be fired to
    inform the secret owner that the old revision can be removed.

    Typically, you will want to call :meth:`ops.Secret.remove_revision` to
    remove the now-unused revision.
    """

    def __init__(self, handle: 'Handle', id: str, label: Optional[str], revision: int):
        super().__init__(handle, id, label)
        self._revision = revision

    @property
    def revision(self) -> int:
        """The secret revision this event refers to."""
        return self._revision

    def snapshot(self) -> Dict[str, Any]:
        """Used by the framework to serialize the event to disk.

        Not meant to be called by charm code.
        """
        data = super().snapshot()
        data['revision'] = self._revision
        return data

    def restore(self, snapshot: Dict[str, Any]):
        """Used by the framework to deserialize the event from disk.

        Not meant to be called by charm code.
        """
        super().restore(snapshot)
        self._revision = cast(int, snapshot['revision'])


class SecretExpiredEvent(SecretEvent):
    """Event raised by Juju on the owner when a secret's expiration time elapses.

    This event is fired on the secret owner to inform it that the secret revision
    must be removed. The event will keep firing until the owner removes the
    revision by calling :meth:`ops.Secret.remove_revision()`.
    """

    def __init__(self, handle: 'Handle', id: str, label: Optional[str], revision: int):
        super().__init__(handle, id, label)
        self._revision = revision

    @property
    def revision(self) -> int:
        """The secret revision this event refers to."""
        return self._revision

    def snapshot(self) -> Dict[str, Any]:
        """Used by the framework to serialize the event to disk.

        Not meant to be called by charm code.
        """
        data = super().snapshot()
        data['revision'] = self._revision
        return data

    def restore(self, snapshot: Dict[str, Any]):
        """Used by the framework to deserialize the event from disk.

        Not meant to be called by charm code.
        """
        super().restore(snapshot)
        self._revision = cast(int, snapshot['revision'])

    def defer(self):
        """Secret expiration events are not deferrable (Juju handles re-invocation)."""
        raise RuntimeError(
            'Cannot defer secret expiration events. Juju will keep firing '
            'this event until you create a new revision.')


class CharmEvents(ObjectEvents):
    """Events generated by Juju pertaining to application lifecycle.

    This class is used to create an event descriptor (``self.on``) attribute for
    a charm class that inherits from :class:`CharmBase`. The event descriptor
    may be used to set up event handlers for corresponding events.

    By default the following events will be provided through
    :class:`CharmBase`::

        self.on.install
        self.on.start
        self.on.remove
        self.on.update_status
        self.on.config_changed
        self.on.upgrade_charm
        self.on.pre_series_upgrade
        self.on.post_series_upgrade
        self.on.leader_elected
        self.on.collect_metrics


    In addition to these, depending on the charm's metadata (``metadata.yaml``),
    named relation and storage events may also be defined.  These named events
    are created by :class:`CharmBase` using charm metadata.  The named events may be
    accessed as ``self.on[<name>].<relation_or_storage_event>``
    """

    install = EventSource(InstallEvent)
    start = EventSource(StartEvent)
    stop = EventSource(StopEvent)
    remove = EventSource(RemoveEvent)
    update_status = EventSource(UpdateStatusEvent)
    config_changed = EventSource(ConfigChangedEvent)
    upgrade_charm = EventSource(UpgradeCharmEvent)
    pre_series_upgrade = EventSource(PreSeriesUpgradeEvent)
    post_series_upgrade = EventSource(PostSeriesUpgradeEvent)
    leader_elected = EventSource(LeaderElectedEvent)
    leader_settings_changed = EventSource(LeaderSettingsChangedEvent)
    collect_metrics = EventSource(CollectMetricsEvent)

    secret_changed = EventSource(SecretChangedEvent)
    secret_expired = EventSource(SecretExpiredEvent)
    secret_rotate = EventSource(SecretRotateEvent)
    secret_remove = EventSource(SecretRemoveEvent)


class CharmBase(Object):
    """Base class that represents the charm overall.

    :class:`CharmBase` is used to create a charm. This is done by inheriting
    from :class:`CharmBase` and customising the sub class as required. So to
    create your own charm, say ``MyCharm``, define a charm class and set up the
    required event handlers (“hooks”) in its constructor::

        import logging

        from ops.charm import CharmBase
        from ops.main import main

        logger = logging.getLogger(__name__)

        def MyCharm(CharmBase):
            def __init__(self, *args):
                logger.debug('Initializing Charm')

                super().__init__(*args)

                self.framework.observe(self.on.config_changed, self._on_config_changed)
                self.framework.observe(self.on.stop, self._on_stop)
                # ...

        if __name__ == "__main__":
            main(MyCharm)

    As shown in the example above, a charm class is instantiated by
    :code:`ops.main` rather than charm authors directly instantiating a
    charm.

    Args:
        framework: The framework responsible for managing the Model and events for this
            charm.
    """

    # note that without the #: below, sphinx will copy the whole of CharmEvents
    # docstring inline which is less than ideal.
    # Used to set up event handlers; see :class:`CharmEvents`.
    on = CharmEvents()  # type: ignore
    if TYPE_CHECKING:
        # to help the type checker and IDEs:
        @property
        def on(self) -> CharmEvents: ...  # noqa

    def __init__(self, framework: Framework):
        super().__init__(framework, None)

        for relation_name in self.framework.meta.relations:
            relation_name = relation_name.replace('-', '_')
            self.on.define_event(f"{relation_name}_relation_created", RelationCreatedEvent)
            self.on.define_event(f"{relation_name}_relation_joined", RelationJoinedEvent)
            self.on.define_event(f"{relation_name}_relation_changed", RelationChangedEvent)
            self.on.define_event(f"{relation_name}_relation_departed", RelationDepartedEvent)
            self.on.define_event(f"{relation_name}_relation_broken", RelationBrokenEvent)

        for storage_name in self.framework.meta.storages:
            storage_name = storage_name.replace('-', '_')
            self.on.define_event(f"{storage_name}_storage_attached", StorageAttachedEvent)
            self.on.define_event(f"{storage_name}_storage_detaching", StorageDetachingEvent)

        for action_name in self.framework.meta.actions:
            action_name = action_name.replace('-', '_')
            self.on.define_event(f"{action_name}_action", ActionEvent)

        for container_name in self.framework.meta.containers:
            container_name = container_name.replace('-', '_')
            self.on.define_event(f"{container_name}_pebble_ready", PebbleReadyEvent)

    @property
    def app(self) -> model.Application:
        """Application that this unit is part of."""
        return self.framework.model.app

    @property
    def unit(self) -> model.Unit:
        """Unit that this execution is responsible for."""
        return self.framework.model.unit

    @property
    def meta(self) -> 'CharmMeta':
        """Metadata of this charm."""
        return self.framework.meta

    @property
    def charm_dir(self) -> pathlib.Path:
        """Root directory of the charm as it is running."""
        return self.framework.charm_dir

    @property
    def config(self) -> model.ConfigData:
        """A mapping containing the charm's config and current values."""
        return self.model.config


class CharmMeta:
    """Object containing the metadata for the charm.

    This is read from ``metadata.yaml`` and/or ``actions.yaml``. Generally
    charms will define this information, rather than reading it at runtime. This
    class is mostly for the framework to understand what the charm has defined.

    The :attr:`maintainers`, :attr:`tags`, :attr:`terms`, :attr:`series`, and
    :attr:`extra_bindings` attributes are all lists of strings.  The :attr:`containers`,
    :attr:`requires`, :attr:`provides`, :attr:`peers`, :attr:`relations`,
    :attr:`storages`, :attr:`resources`, and :attr:`payloads` attributes are all
    mappings of names to instances of the respective :class:`RelationMeta`,
    :class:`StorageMeta`, :class:`ResourceMeta`, or :class:`PayloadMeta`.

    The :attr:`relations` attribute is a convenience accessor which includes all
    of the ``requires``, ``provides``, and ``peers`` :class:`RelationMeta`
    items.  If needed, the role of the relation definition can be obtained from
    its :attr:`role <RelationMeta.role>` attribute.

    Attributes:
        name: The name of this charm
        summary: Short description of what this charm does
        description: Long description for this charm
        maintainers: A list of strings of the email addresses of the maintainers
                     of this charm.
        tags: Charm store tag metadata for categories associated with this charm.
        terms: Charm store terms that should be agreed to before this charm can
               be deployed. (Used for things like licensing issues.)
        series: The list of supported OS series that this charm can support.
                The first entry in the list is the default series that will be
                used by deploy if no other series is requested by the user.
        subordinate: True/False whether this charm is intended to be used as a
                     subordinate charm.
        min_juju_version: If supplied, indicates this charm needs features that
                          are not available in older versions of Juju.
        containers: A dict of {name: :class:`ContainerMeta` } for each of the 'containers'
                   declared by this charm in the `matadata.yaml` file.
        requires: A dict of {name: :class:`RelationMeta` } for each 'requires' relation.
        provides: A dict of {name: :class:`RelationMeta` } for each 'provides' relation.
        peers: A dict of {name: :class:`RelationMeta` } for each 'peer' relation.
        relations: A dict containing all :class:`RelationMeta` attributes (merged from other
                   sections)
        storages: A dict of {name: :class:`StorageMeta`} for each defined storage.
        resources: A dict of {name: :class:`ResourceMeta`} for each defined resource.
        payloads: A dict of {name: :class:`PayloadMeta`} for each defined payload.
        extra_bindings: A dict of additional named bindings that a charm can use
                        for network configuration.
        actions: A dict of {name: :class:`ActionMeta`} for actions that the charm has defined.
    Args:
        raw: a mapping containing the contents of metadata.yaml
        actions_raw: a mapping containing the contents of actions.yaml

    """

    def __init__(self, raw: Optional[Dict[str, Any]] = None,
                 actions_raw: Optional[Dict[str, Any]] = None):
        raw_: Dict[str, Any] = raw or {}
        actions_raw_: Dict[str, Any] = actions_raw or {}

        self.name = raw_.get('name', '')
        self.summary = raw_.get('summary', '')
        self.description = raw_.get('description', '')
        self.maintainers: List[str] = []
        if 'maintainer' in raw_:
            self.maintainers.append(raw_['maintainer'])
        if 'maintainers' in raw_:
            self.maintainers.extend(raw_['maintainers'])
        self.tags = raw_.get('tags', [])
        self.terms = raw_.get('terms', [])
        self.series = raw_.get('series', [])
        self.subordinate = raw_.get('subordinate', False)
        self.min_juju_version = raw_.get('min-juju-version')
        self.requires = {name: RelationMeta(RelationRole.requires, name, rel)
                         for name, rel in raw_.get('requires', {}).items()}
        self.provides = {name: RelationMeta(RelationRole.provides, name, rel)
                         for name, rel in raw_.get('provides', {}).items()}
        self.peers = {name: RelationMeta(RelationRole.peer, name, rel)
                      for name, rel in raw_.get('peers', {}).items()}
        self.relations: Dict[str, RelationMeta] = {}
        self.relations.update(self.requires)
        self.relations.update(self.provides)
        self.relations.update(self.peers)
        self.storages = {name: StorageMeta(name, storage)
                         for name, storage in raw_.get('storage', {}).items()}
        self.resources = {name: ResourceMeta(name, res)
                          for name, res in raw_.get('resources', {}).items()}
        self.payloads = {name: PayloadMeta(name, payload)
                         for name, payload in raw_.get('payloads', {}).items()}
        self.extra_bindings = raw_.get('extra-bindings', {})
        self.actions = {name: ActionMeta(name, action) for name, action in actions_raw_.items()}
        # This is taken from Charm Metadata v2, but only the "containers" and
        # "containers.name" fields that we need right now for Pebble. See:
        # https://discourse.charmhub.io/t/charm-metadata-v2/3674
        self.containers = {name: ContainerMeta(name, container)
                           for name, container in raw_.get('containers', {}).items()}

    @classmethod
    def from_yaml(
            cls, metadata: Union[str, TextIO],
            actions: Optional[Union[str, TextIO]] = None) -> 'CharmMeta':
        """Instantiate a CharmMeta from a YAML description of metadata.yaml.

        Args:
            metadata: A YAML description of charm metadata (name, relations, etc.)
                This can be a simple string, or a file-like object. (passed to `yaml.safe_load`).
            actions: YAML description of Actions for this charm (eg actions.yaml)
        """
        meta = yaml.safe_load(metadata)
        raw_actions = {}
        if actions is not None:
<<<<<<< HEAD
            raw_actions = cast(Dict[str, Any], yaml.safe_load(actions))
=======
            raw_actions = cast(Optional[Dict[str, Any]], yaml.safe_load(actions))
>>>>>>> a4ba60bf
            if raw_actions is None:
                raw_actions = {}
        return cls(meta, raw_actions)


class RelationRole(enum.Enum):
    """An annotation for a charm's role in a relation.

    For each relation a charm's role may be

    - A Peer
    - A service consumer in the relation ('requires')
    - A service provider in the relation ('provides')
    """
    peer = 'peer'
    requires = 'requires'
    provides = 'provides'

    def is_peer(self) -> bool:
        """Return whether the current role is peer.

        A convenience to avoid having to import charm.
        """
        return self is RelationRole.peer


class RelationMeta:
    """Object containing metadata about a relation definition.

    Should not be constructed directly by charm code. Is gotten from one of
    :attr:`CharmMeta.peers`, :attr:`CharmMeta.requires`, :attr:`CharmMeta.provides`,
    or :attr:`CharmMeta.relations`.

    Attributes:
        role: This is :class:`RelationRole`; one of peer/requires/provides
        relation_name: Name of this relation from metadata.yaml
        interface_name: Optional definition of the interface protocol.
        limit: Optional definition of maximum number of connections to this relation endpoint.
        scope: "global" (default) or "container" scope based on how the relation should be used.
    """

    VALID_SCOPES = ['global', 'container']

    def __init__(self, role: RelationRole, relation_name: str, raw: '_RelationMetaDict'):
        assert isinstance(role, RelationRole), \
            f"role should be one of {list(RelationRole)!r}, not {role!r}"
        self._default_scope = self.VALID_SCOPES[0]
        self.role = role
        self.relation_name = relation_name
        self.interface_name = raw['interface']

        self.limit = limit = raw.get('limit', None)
        if limit is not None and not isinstance(limit, int):  # type: ignore
            raise TypeError(f"limit should be an int, not {type(limit)}")

        self.scope = raw.get('scope') or self._default_scope
        if self.scope not in self.VALID_SCOPES:
            raise TypeError("scope should be one of {}; not '{}'".format(
                ', '.join(f"'{s}'" for s in self.VALID_SCOPES), self.scope))


class StorageMeta:
    """Object containing metadata about a storage definition.

    Attributes:
        storage_name: Name of storage
        type: Storage type
        description: A text description of the storage
        read_only: True if the storage is read-only
        minimum_size: Minimum size of storage
        location: Mount point of storage
        multiple_range: Range of numeric qualifiers when multiple storage units are used
    """

    def __init__(self, name: str, raw: '_StorageMetaDict'):
        self.storage_name = name
        self.type = raw['type']
        self.description = raw.get('description', '')
        self.shared = raw.get('shared', False)
        self.read_only = raw.get('read-only', False)
        self.minimum_size = raw.get('minimum-size')
        self.location = raw.get('location')
        self.multiple_range = None
        if 'multiple' in raw:
            range = raw['multiple']['range']
            if '-' not in range:
                self.multiple_range = (int(range), int(range))
            else:
                range = range.split('-')
                self.multiple_range = (int(range[0]), int(range[1]) if range[1] else None)


class ResourceMeta:
    """Object containing metadata about a resource definition.

    Attributes:
        resource_name: Name of resource
        filename: Name of file
        description: A text description of resource
    """

    def __init__(self, name: str, raw: '_ResourceMetaDict'):
        self.resource_name = name
        self.type = raw['type']
        self.filename = raw.get('filename', None)
        self.description = raw.get('description', '')


class PayloadMeta:
    """Object containing metadata about a payload definition.

    Attributes:
        payload_name: Name of payload
        type: Payload type
    """

    def __init__(self, name: str, raw: Dict[str, Any]):
        self.payload_name = name
        self.type = raw['type']


class ActionMeta:
    """Object containing metadata about an action's definition."""

    def __init__(self, name: str, raw: Optional[Dict[str, Any]] = None):
        raw = raw or {}
        self.name = name
        self.title = raw.get('title', '')
        self.description = raw.get('description', '')
        self.parameters = raw.get('params', {})  # {<parameter name>: <JSON Schema definition>}
        self.required = raw.get('required', [])  # [<parameter name>, ...]


class ContainerMeta:
    """Metadata about an individual container.

    NOTE: this is extremely lightweight right now, and just includes the fields we need for
    Pebble interaction.

    Attributes:
        name: Name of container (key in the YAML)
    """

    def __init__(self, name: str, raw: Dict[str, Any]):
        self.name = name
        self._mounts: Dict[str, ContainerStorageMeta] = {}

        # This is not guaranteed to be populated/is not enforced yet
        if raw:
            self._populate_mounts(raw.get('mounts', []))

    @property
    def mounts(self) -> Dict[str, 'ContainerStorageMeta']:
        """An accessor for the mounts in a container.

        Dict keys match key name in :class:`StorageMeta`

        Example::

            storage:
              foo:
                type: filesystem
                location: /test
            containers:
              bar:
                mounts:
                  - storage: foo
                  - location: /test/mount
        """
        return self._mounts

    def _populate_mounts(self, mounts: List['_MountDict']):
        """Populate a list of container mountpoints.

        Since Charm Metadata v2 specifies the mounts as a List, do a little data manipulation
        to convert the values to "friendly" names which contain a list of mountpoints
        under each key.
        """
        for mount in mounts:
            storage = mount.get("storage", "")
            mount = mount.get("location", "")

            if not mount:
                continue

            if storage in self._mounts:
                self._mounts[storage].add_location(mount)
            else:
                self._mounts[storage] = ContainerStorageMeta(storage, mount)


class ContainerStorageMeta:
    """Metadata about storage for an individual container.

    Attributes:
        storage: a name for the mountpoint, which should exist the keys for :class:`StorageMeta`
                 for the charm
        location: the location `storage` is mounted at

    If multiple locations are specified for the same storage, such as Kubernetes subPath mounts,
    `location` will not be an accessible attribute, as it would not be possible to determine
    which mount point was desired, and `locations` should be iterated over.
    """

    def __init__(self, storage: str, location: str):
        self.storage = storage
        self._locations: List[str] = [location]

    def add_location(self, location: str):
        """Add an additional mountpoint to a known storage."""
        self._locations.append(location)

    @property
    def locations(self) -> List[str]:
        """An accessor for the list of locations for a mount."""
        return self._locations

    def __getattr__(self, name: str):
        # TODO(benhoyt): this should just be a property "location"
        if name == "location":
            if len(self._locations) == 1:
                return self._locations[0]
            else:
                raise RuntimeError(
                    "container has more than one mountpoint with the same backing storage. "
                    "Request .locations to see a list"
                )
        else:
            raise AttributeError(
                f"{self.__class__.__name__} has no such attribute: {name}!"
            )<|MERGE_RESOLUTION|>--- conflicted
+++ resolved
@@ -1073,11 +1073,7 @@
         meta = yaml.safe_load(metadata)
         raw_actions = {}
         if actions is not None:
-<<<<<<< HEAD
-            raw_actions = cast(Dict[str, Any], yaml.safe_load(actions))
-=======
             raw_actions = cast(Optional[Dict[str, Any]], yaml.safe_load(actions))
->>>>>>> a4ba60bf
             if raw_actions is None:
                 raw_actions = {}
         return cls(meta, raw_actions)
