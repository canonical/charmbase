# Copyright 2019-2020 Canonical Ltd.
#
# Licensed under the Apache License, Version 2.0 (the "License");
# you may not use this file except in compliance with the License.
# You may obtain a copy of the License at
#
# http://www.apache.org/licenses/LICENSE-2.0
#
# Unless required by applicable law or agreed to in writing, software
# distributed under the License is distributed on an "AS IS" BASIS,
# WITHOUT WARRANTIES OR CONDITIONS OF ANY KIND, either express or implied.
# See the License for the specific language governing permissions and
# limitations under the License.

import enum
import os
import pathlib
import typing

import yaml

from ops.framework import Object, EventSource, EventBase, Framework, ObjectEvents
from ops import model


def _loadYaml(source):
    if yaml.__with_libyaml__:
        return yaml.load(source, Loader=yaml.CSafeLoader)
    return yaml.load(source, Loader=yaml.SafeLoader)


class HookEvent(EventBase):
    """Events raised by Juju to progress a charm's lifecycle.

    Hooks are callback methods of a charm class (a subclass of
    :class:`CharmBase`) that are invoked in response to events raised
    by Juju. These callback methods are the means by which a charm
    governs the lifecycle of its application.

    The :class:`HookEvent` class is the base of a type hierarchy of events
    related to the charm's lifecycle.

    :class:`HookEvent` subtypes are grouped into the following categories

    - Core lifecycle events
    - Relation events
    - Storage events
    - Metric events
    """


class ActionEvent(EventBase):
    """Events raised by Juju when an administrator invokes a Juju Action.

    This class is the data type of events triggered when an administrator
    invokes a Juju Action. Callbacks bound to these events may be used
    for responding to the administrator's Juju Action request.

    To read the parameters for the action, see the instance variable :attr:`params`.
    To respond with the result of the action, call :meth:`set_results`. To add
    progress messages that are visible as the action is progressing use
    :meth:`log`.

    Attributes:
        params: The parameters passed to the action.
    """

    def defer(self):
        """Action events are not deferable like other events.

        This is because an action runs synchronously and the administrator
        is waiting for the result.
        """
        raise RuntimeError('cannot defer action events')

    def restore(self, snapshot: dict) -> None:
        """Used by the operator framework to record the action.

        Not meant to be called directly by charm code.
        """
        env_action_name = os.environ.get('JUJU_ACTION_NAME')
        event_action_name = self.handle.kind[:-len('_action')].replace('_', '-')
        if event_action_name != env_action_name:
            # This could only happen if the dev manually emits the action, or from a bug.
            raise RuntimeError('action event kind does not match current action')
        # Params are loaded at restore rather than __init__ because
        # the model is not available in __init__.
        self.params = self.framework.model._backend.action_get()

    def set_results(self, results: typing.Mapping) -> None:
        """Report the result of the action.

        Args:
            results: The result of the action as a Dict
        """
        self.framework.model._backend.action_set(results)

    def log(self, message: str) -> None:
        """Send a message that a user will see while the action is running.

        Args:
            message: The message for the user.
        """
        self.framework.model._backend.action_log(message)

    def fail(self, message: str = '') -> None:
        """Report that this action has failed.

        Args:
            message: Optional message to record why it has failed.
        """
        self.framework.model._backend.action_fail(message)


class InstallEvent(HookEvent):
    """Event triggered when a charm is installed.

    This event is triggered at the beginning of a charm's
    lifecycle. Any associated callback method should be used to
    perform one-time setup operations, such as installing prerequisite
    software.
    """


class StartEvent(HookEvent):
    """Event triggered immediately after first configuation change.

    This event is triggered immediately after the first
    :class:`ConfigChangedEvent`. Callback methods bound to the event should be
    used to ensure that the charm’s software is in a running state. Note that
    the charm’s software should be configured so as to persist in this state
    through reboots without further intervention on Juju’s part.
    """


class StopEvent(HookEvent):
    """Event triggered when a charm is shut down.

    This event is triggered when an application's removal is requested
    by the client. The event fires immediately before the end of the
    unit’s destruction sequence. Callback methods bound to this event
    should be used to ensure that the charm’s software is not running,
    and that it will not start again on reboot.
    """


class RemoveEvent(HookEvent):
<<<<<<< HEAD
    """Represents the `remove` hook from Juju."""
=======
    """Event triggered when a unit is about to be terminated.

    This event fires prior to Juju removing the charm and terminating its unit.
    """
>>>>>>> 623a4aa6


class ConfigChangedEvent(HookEvent):
    """Event triggered when a configuration change is requested.

    This event fires in several different situations.

    - immediately after the :class:`install <InstallEvent>` event.
    - after a :class:`relation is created <RelationCreatedEvent>`.
    - after a :class:`leader is elected <LeaderElectedEvent>`.
    - after changing charm configuration using the GUI or command line
      interface
    - when the charm :class:`starts <StartEvent>`.
    - when a new unit :class:`joins a relation <RelationJoinedEvent>`.
    - when there is a :class:`change to an existing relation <RelationChangedEvent>`.

    Any callback method bound to this event cannot assume that the
    software has already been started; it should not start stopped
    software, but should (if appropriate) restart running software to
    take configuration changes into account.
    """


class UpdateStatusEvent(HookEvent):
    """Event triggered by a status update request from Juju.

    This event is periodically triggered by Juju so that it can
    provide constant feedback to the administrator about the status of
    the application the charm is modeling. Any callback method bound
    to this event should determine the "health" of the application and
    set the status appropriately.

    The interval between :class:`update-status <UpdateStatusEvent>` events can
    be configured model-wide, e.g.  ``juju model-config
    update-status-hook-interval=1m``.
    """


class UpgradeCharmEvent(HookEvent):
    """Event triggered by request to upgrade the charm.

    This event will be triggered when an administrator executes ``juju
    upgrade-charm``. The event fires after Juju has unpacked the upgraded charm
    code, and so this event will be handled by the callback method bound to the
    event in the new codebase. The associated callback method is invoked
    provided there is no existing error state. The callback method should be
    used to reconcile current state written by an older version of the charm
    into whatever form that is needed by the current charm version.
    """


class PreSeriesUpgradeEvent(HookEvent):
    """Event triggered to prepare a unit for series upgrade.

    This event triggers when an administrator executes ``juju upgrade-series
    MACHINE prepare``. The event will fire for each unit that is running on the
    specified machine. Any callback method bound to this event must prepare the
    charm for an upgrade to the series. This may include things like exporting
    database content to a version neutral format, or evacuating running
    instances to other machines.

    It can be assumed that only after all units on a machine have executed the
    callback method associated with this event, the administrator will initiate
    steps to actually upgrade the series.  After the upgrade has been completed,
    the :class:`PostSeriesUpgradeEvent` will fire.
    """


class PostSeriesUpgradeEvent(HookEvent):
    """Event triggered after a series upgrade.

    This event is triggered after the administrator has done a distribution
    upgrade (or rolled back and kept the same series). It is called in response
    to ``juju upgrade-series MACHINE complete``. Associated charm callback
    methods are expected to do whatever steps are necessary to reconfigure their
    applications for the new series. This may include things like populating the
    upgraded version of a database. Note however charms are expected to check if
    the series has actually changed or whether it was rolled back to the
    original series.
    """


class LeaderElectedEvent(HookEvent):
    """Event triggered when a new leader has been elected.

    Juju will trigger this event when a new leader unit is chosen for
    a given application.

    This event fires at least once after Juju selects a leader
    unit. Callback methods bound to this event may take any action
    required for the elected unit to assert leadership. Note that only
    the elected leader unit will receive this event.
    """


class LeaderSettingsChangedEvent(HookEvent):
    """Event triggered when leader changes any settings

    DEPRECATED NOTICE

    This event has been deprecated in favor of using a Peer relation,
    and having the leader set a value in the Application data bag for
    that peer relation.  (see :class:`RelationChangedEvent`).
    """


class CollectMetricsEvent(HookEvent):
    """Event triggered by Juju to collect metrics.

    Juju fires this event every five minutes for the lifetime of the
    unit. Callback methods bound to this event may use the :meth:`add_metrics`
    method of this class to send measurements to Juju.

    Note that associated callback methods are currently sandboxed in
    how they can interact with Juju.
    """

    def add_metrics(self, metrics: typing.Mapping, labels: typing.Mapping = None) -> None:
        """Record metrics that have been gathered by the charm for this unit.

        Args:
            metrics: A collection of {key: float} pairs that contains the
              metrics that have been gathered
            labels: {key:value} strings that can be applied to the
                metrics that are being gathered
        """
        self.framework.model._backend.add_metrics(metrics, labels)


class RelationEvent(HookEvent):
    """A base class representing the various relation lifecycle events.

    Relation lifecycle events are generated when application units
    participate in relations.  Units can only participate in relations
    after they have been "started", and before they have been
    "stopped". Within that time window, the unit may participate in
    several different relations at a time, including multiple
    relations with the same name.

    Attributes:
        relation: The :class:`~ops.model.Relation` involved in this event
        app: The remote :class:`~ops.model.Application` that has triggered this
             event
        unit: The remote unit that has triggered this event. This may be
              ``None`` if the relation event was triggered as an
              :class:`~ops.model.Application` level event

    """

    def __init__(self, handle, relation, app=None, unit=None):
        super().__init__(handle)

        if unit is not None and unit.app != app:
            raise RuntimeError(
                'cannot create RelationEvent with application {} and unit {}'.format(app, unit))

        self.relation = relation
        self.app = app
        self.unit = unit

    def snapshot(self) -> dict:
        """Used by the framework to serialize the event to disk.

        Not meant to be called by charm code.
        """
        snapshot = {
            'relation_name': self.relation.name,
            'relation_id': self.relation.id,
        }
        if self.app:
            snapshot['app_name'] = self.app.name
        if self.unit:
            snapshot['unit_name'] = self.unit.name
        return snapshot

    def restore(self, snapshot: dict) -> None:
        """Used by the framework to deserialize the event from disk.

        Not meant to be called by charm code.
        """
        self.relation = self.framework.model.get_relation(
            snapshot['relation_name'], snapshot['relation_id'])

        app_name = snapshot.get('app_name')
        if app_name:
            self.app = self.framework.model.get_app(app_name)
        else:
            self.app = None

        unit_name = snapshot.get('unit_name')
        if unit_name:
            self.unit = self.framework.model.get_unit(unit_name)
        else:
            self.unit = None


class RelationCreatedEvent(RelationEvent):
    """Event triggered when a new relation is created.

    This is triggered when a new relation to another app is added in Juju. This
    can occur before units for those applications have started. All existing
    relations should be established before start.
    """


class RelationJoinedEvent(RelationEvent):
    """Event triggered when a new unit joins a relation.

    This event is triggered whenever a new unit of a related
    application joins the relation.  The event fires only when that
    remote unit is first observed by the unit. Callback methods bound
    to this event may set any local unit settings that can be
    determined using no more than the name of the joining unit and the
    remote ``private-address`` setting, which is always available when
    the relation is created and is by convention not deleted.
    """


class RelationChangedEvent(RelationEvent):
    """Event triggered when relation data changes.

    This event is triggered whenever there is a change to the data bucket for a
    related application or unit. Look at ``event.relation.data[event.unit/app]``
    to see the new information, where ``event`` is the event object passed to
    the callback method bound to this event.

    This event always fires once, after :class:`RelationJoinedEvent`, and
    will subsequently fire whenever that remote unit changes its settings for
    the relation. Callback methods bound to this event should be the only ones
    that rely on remote relation settings. They should not error if the settings
    are incomplete, since it can be guaranteed that when the remote unit or
    application changes its settings, the event will fire again.

    The settings that may be queried, or set, are determined by the relation’s
    interface.
    """


class RelationDepartedEvent(RelationEvent):
    """Event triggered when a unit leaves a relation.

    This is the inverse of the :class:`RelationJoinedEvent`, representing when a
    unit is leaving the relation (the unit is being removed, the app is being
    removed, the relation is being removed). It is fired once for each unit that
    is going away.

    When the remote unit is known to be leaving the relation, this will result
    in the :class:`RelationChangedEvent` firing at least once, after which the
    :class:`RelationDepartedEvent` will fire. The :class:`RelationDepartedEvent`
    will fire once only. Once the :class:`RelationDepartedEvent` has fired no
    further :class:`RelationChangedEvent` will fire.

    Callback methods bound to this event may be used to remove all
    references to the departing remote unit, because there’s no
    guarantee that it’s still part of the system; it’s perfectly
    probable (although not guaranteed) that the system running that
    unit has already shut down.

    Once all callback methods bound to this event have been run for such a
    relation, the unit agent will fire the :class:`RelationBrokenEvent`.
    """


class RelationBrokenEvent(RelationEvent):
    """Event triggered when a relation is removed.

    If a relation is being removed (``juju remove-relation`` or ``juju
    remove-application``), once all the units have been removed, this event will
    fire to signal that the relationship has been fully terminated.

    The event indicates that the current relation is no longer valid, and that
    the charm’s software must be configured as though the relation had never
    existed. It will only be called after every callback method bound to
    :class:`RelationDepartedEvent` has been run. If a callback method
    bound to this event is being executed, it is gauranteed that no remote units
    are currently known locally.
    """


class StorageEvent(HookEvent):
    """Base class representing storage-related events.

    Juju can provide a variety of storage types to a charms. The
    charms can define several different types of storage that are
    allocated from Juju. Changes in state of storage trigger sub-types
    of :class:`StorageEvent`.
    """


class StorageAttachedEvent(StorageEvent):
    """Event triggered when new storage becomes available.

    This event is triggered when new storage is available for the
    charm to use.

    Callback methods bound to this event allow the charm to run code
    when storage has been added. Such methods will be run before the
    :class:`InstallEvent` fires, so that the installation routine may
    use the storage. The name prefix of this hook will depend on the
    storage key defined in the ``metadata.yaml`` file.
    """


class StorageDetachingEvent(StorageEvent):
    """Event triggered prior to removal of storage.

    This event is triggered when storage a charm has been using is
    going away.

    Callback methods bound to this event allow the charm to run code
    before storage is removed. Such methods will be run before storage
    is detached, and always before the :class:`StopEvent` fires, thereby
    allowing the charm to gracefully release resources before they are
    removed and before the unit terminates. The name prefix of the
    hook will depend on the storage key defined in the ``metadata.yaml``
    file.
    """


class CharmEvents(ObjectEvents):
    """Events generated by Juju pertaining to application lifecycle.

    This class is used to create an event descriptor (``self.on``) attribute for
    a charm class that inherits from :class:`CharmBase`. The event descriptor
    may be used to set up event handlers for corresponding events.

    By default the following events will be provided through
    :class:`CharmBase`::

        self.on.install
        self.on.start
        self.on.remove
        self.on.update_status
        self.on.config_changed
        self.on.upgrade_charm
        self.on.pre_series_upgrade
        self.on.post_series_upgrade
        self.on.leader_elected
        self.on.collect_metrics


    In addition to these, depending on the charm's metadata (``metadata.yaml``),
    named relation and storage events may also be defined.  These named events
    are created by :class:`CharmBase` using charm metadata.  The named events may be
    accessed as ``self.on[<name>].<relation_or_storage_event>``
    """

    install = EventSource(InstallEvent)
    start = EventSource(StartEvent)
    stop = EventSource(StopEvent)
    remove = EventSource(RemoveEvent)
    update_status = EventSource(UpdateStatusEvent)
    config_changed = EventSource(ConfigChangedEvent)
    upgrade_charm = EventSource(UpgradeCharmEvent)
    pre_series_upgrade = EventSource(PreSeriesUpgradeEvent)
    post_series_upgrade = EventSource(PostSeriesUpgradeEvent)
    leader_elected = EventSource(LeaderElectedEvent)
    leader_settings_changed = EventSource(LeaderSettingsChangedEvent)
    collect_metrics = EventSource(CollectMetricsEvent)


class CharmBase(Object):
    """Base class that represents the charm overall.

    :class:`CharmBase` is used to create a charm. This is done by inheriting
    from :class:`CharmBase` and customising the sub class as required. So to
    create your own charm, say ``MyCharm``, define a charm class and set up the
    required event handlers (“hooks”) in its constructor::

        import logging

        from ops.charm import CharmBase
        from ops.main import main

        logger = logging.getLogger(__name__)

        def MyCharm(CharmBase):
            def __init__(self, *args):
                logger.debug('Initializing Charm')

                super().__init__(*args)

                self.framework.observe(self.on.config_changed, self._on_config_changed)
                self.framework.observe(self.on.stop, self._on_stop)
                # ...

        if __name__ == "__main__":
            main(MyCharm)

    As shown in the example above, a charm class is instantiated by
    :func:`~ops.main.main` rather than charm authors directly instantiating a
    charm.

    Args:
        framework: The framework responsible for managing the Model and events for this
            charm.
        key: Ignored; will remove after deprecation period of the signature change.

    """

    # note that without the #: below, sphinx will copy the whole of CharmEvents
    # docstring inline which is less than ideal.
    #: Used to set up event handlers; see :class:`CharmEvents`.
    on = CharmEvents()

    def __init__(self, framework: Framework, key: typing.Optional = None):
        super().__init__(framework, None)

        for relation_name in self.framework.meta.relations:
            relation_name = relation_name.replace('-', '_')
            self.on.define_event(relation_name + '_relation_created', RelationCreatedEvent)
            self.on.define_event(relation_name + '_relation_joined', RelationJoinedEvent)
            self.on.define_event(relation_name + '_relation_changed', RelationChangedEvent)
            self.on.define_event(relation_name + '_relation_departed', RelationDepartedEvent)
            self.on.define_event(relation_name + '_relation_broken', RelationBrokenEvent)

        for storage_name in self.framework.meta.storages:
            storage_name = storage_name.replace('-', '_')
            self.on.define_event(storage_name + '_storage_attached', StorageAttachedEvent)
            self.on.define_event(storage_name + '_storage_detaching', StorageDetachingEvent)

        for action_name in self.framework.meta.actions:
            action_name = action_name.replace('-', '_')
            self.on.define_event(action_name + '_action', ActionEvent)

    @property
    def app(self) -> model.Application:
        """Application that this unit is part of."""
        return self.framework.model.app

    @property
    def unit(self) -> model.Unit:
        """Unit that this execution is responsible for."""
        return self.framework.model.unit

    @property
    def meta(self) -> 'CharmMeta':
<<<<<<< HEAD
        """The correspondant CharmMeta of this charm."""
=======
        """Metadata of this charm."""
>>>>>>> 623a4aa6
        return self.framework.meta

    @property
    def charm_dir(self) -> pathlib.Path:
<<<<<<< HEAD
        """Root directory of the Charm as it is running."""
=======
        """Root directory of the charm as it is running."""
>>>>>>> 623a4aa6
        return self.framework.charm_dir

    @property
    def config(self) -> model.ConfigData:
        """A mapping containing the charm's config and current values."""
        return self.model.config


class CharmMeta:
    """Object containing the metadata for the charm.

    This is read from ``metadata.yaml`` and/or ``actions.yaml``. Generally
    charms will define this information, rather than reading it at runtime. This
    class is mostly for the framework to understand what the charm has defined.

    The :attr:`maintainers`, :attr:`tags`, :attr:`terms`, :attr:`series`, and
    :attr:`extra_bindings` attributes are all lists of strings.  The
    :attr:`requires`, :attr:`provides`, :attr:`peers`, :attr:`relations`,
    :attr:`storages`, :attr:`resources`, and :attr:`payloads` attributes are all
    mappings of names to instances of the respective :class:`RelationMeta`,
    :class:`StorageMeta`, :class:`ResourceMeta`, or :class:`PayloadMeta`.

    The :attr:`relations` attribute is a convenience accessor which includes all
    of the ``requires``, ``provides``, and ``peers`` :class:`RelationMeta`
    items.  If needed, the role of the relation definition can be obtained from
    its :attr:`role <RelationMeta.role>` attribute.

    Attributes:
        name: The name of this charm
        summary: Short description of what this charm does
        description: Long description for this charm
        maintainers: A list of strings of the email addresses of the maintainers
                     of this charm.
        tags: Charm store tag metadata for categories associated with this charm.
        terms: Charm store terms that should be agreed to before this charm can
               be deployed. (Used for things like licensing issues.)
        series: The list of supported OS series that this charm can support.
                The first entry in the list is the default series that will be
                used by deploy if no other series is requested by the user.
        subordinate: True/False whether this charm is intended to be used as a
                     subordinate charm.
        min_juju_version: If supplied, indicates this charm needs features that
                          are not available in older versions of Juju.
        requires: A dict of {name: :class:`RelationMeta` } for each 'requires' relation.
        provides: A dict of {name: :class:`RelationMeta` } for each 'provides' relation.
        peers: A dict of {name: :class:`RelationMeta` } for each 'peer' relation.
        relations: A dict containing all :class:`RelationMeta` attributes (merged from other
                   sections)
        storages: A dict of {name: :class:`StorageMeta`} for each defined storage.
        resources: A dict of {name: :class:`ResourceMeta`} for each defined resource.
        payloads: A dict of {name: :class:`PayloadMeta`} for each defined payload.
        extra_bindings: A dict of additional named bindings that a charm can use
                        for network configuration.
        actions: A dict of {name: :class:`ActionMeta`} for actions that the charm has defined.
    Args:
        raw: a mapping containing the contents of metadata.yaml
        actions_raw: a mapping containing the contents of actions.yaml

    """

    def __init__(self, raw: dict = {}, actions_raw: dict = {}):
        self.name = raw.get('name', '')
        self.summary = raw.get('summary', '')
        self.description = raw.get('description', '')
        self.maintainers = []
        if 'maintainer' in raw:
            self.maintainers.append(raw['maintainer'])
        if 'maintainers' in raw:
            self.maintainers.extend(raw['maintainers'])
        self.tags = raw.get('tags', [])
        self.terms = raw.get('terms', [])
        self.series = raw.get('series', [])
        self.subordinate = raw.get('subordinate', False)
        self.min_juju_version = raw.get('min-juju-version')
        self.requires = {name: RelationMeta(RelationRole.requires, name, rel)
                         for name, rel in raw.get('requires', {}).items()}
        self.provides = {name: RelationMeta(RelationRole.provides, name, rel)
                         for name, rel in raw.get('provides', {}).items()}
        self.peers = {name: RelationMeta(RelationRole.peer, name, rel)
                      for name, rel in raw.get('peers', {}).items()}
        self.relations = {}
        self.relations.update(self.requires)
        self.relations.update(self.provides)
        self.relations.update(self.peers)
        self.storages = {name: StorageMeta(name, storage)
                         for name, storage in raw.get('storage', {}).items()}
        self.resources = {name: ResourceMeta(name, res)
                          for name, res in raw.get('resources', {}).items()}
        self.payloads = {name: PayloadMeta(name, payload)
                         for name, payload in raw.get('payloads', {}).items()}
        self.extra_bindings = raw.get('extra-bindings', {})
        self.actions = {name: ActionMeta(name, action) for name, action in actions_raw.items()}

    @classmethod
    def from_yaml(
            cls, metadata: typing.Union[str, typing.TextIO],
            actions: typing.Optional[typing.Union[str, typing.TextIO]] = None):
        """Instantiate a CharmMeta from a YAML description of metadata.yaml.

        Args:
            metadata: A YAML description of charm metadata (name, relations, etc.)
                This can be a simple string, or a file-like object. (passed to `yaml.safe_load`).
            actions: YAML description of Actions for this charm (eg actions.yaml)
        """
        meta = _loadYaml(metadata)
        raw_actions = {}
        if actions is not None:
            raw_actions = _loadYaml(actions)
        return cls(meta, raw_actions)


class RelationRole(enum.Enum):
    """An annotation for a charm's role in a relation.

    For each relation a charm's role may be

    - A Peer
    - A service consumer in the relation ('requires')
    - A service provider in the relation ('provides')
    """
    peer = 'peer'
    requires = 'requires'
    provides = 'provides'

    def is_peer(self) -> bool:
        """Return whether the current role is peer.

        A convenience to avoid having to import charm.
        """
        return self is RelationRole.peer


class RelationMeta:
    """Object containing metadata about a relation definition.

    Should not be constructed directly by charm code. Is gotten from one of
    :attr:`CharmMeta.peers`, :attr:`CharmMeta.requires`, :attr:`CharmMeta.provides`,
    or :attr:`CharmMeta.relations`.

    Attributes:
        role: This is :class:`RelationRole`; one of peer/requires/provides
        relation_name: Name of this relation from metadata.yaml
        interface_name: Optional definition of the interface protocol.
        scope: "global" or "container" scope based on how the relation should be used.
    """

    def __init__(self, role: RelationRole, relation_name: str, raw: dict):
        if not isinstance(role, RelationRole):
            raise TypeError("role should be a Role, not {!r}".format(role))
        self.role = role
        self.relation_name = relation_name
        self.interface_name = raw['interface']
        self.scope = raw.get('scope')


class StorageMeta:
    """Object containing metadata about a storage definition.

    Attributes:
        storage_name: Name of storage
        type: Storage type
        description: A text description of the storage
        read_only: Whether or not the storage is read only
        minimum_size: Minimum size of storage
        location: Mount point of storage
        multiple_range: Range of numeric qualifiers when multiple storage units are used
    """

    def __init__(self, name, raw):
        self.storage_name = name
        self.type = raw['type']
        self.description = raw.get('description', '')
        self.shared = raw.get('shared', False)
        self.read_only = raw.get('read-only', False)
        self.minimum_size = raw.get('minimum-size')
        self.location = raw.get('location')
        self.multiple_range = None
        if 'multiple' in raw:
            range = raw['multiple']['range']
            if '-' not in range:
                self.multiple_range = (int(range), int(range))
            else:
                range = range.split('-')
                self.multiple_range = (int(range[0]), int(range[1]) if range[1] else None)


class ResourceMeta:
    """Object containing metadata about a resource definition.

    Attributes:
        resource_name: Name of resource
        filename: Name of file
        description: A text description of resource
    """

    def __init__(self, name, raw):
        self.resource_name = name
        self.type = raw['type']
        self.filename = raw.get('filename', None)
        self.description = raw.get('description', '')


class PayloadMeta:
    """Object containing metadata about a payload definition.

    Attributes:
        payload_name: Name of payload
        type: Payload type
    """

    def __init__(self, name, raw):
        self.payload_name = name
        self.type = raw['type']


class ActionMeta:
    """Object containing metadata about an action's definition."""

    def __init__(self, name, raw=None):
        raw = raw or {}
        self.name = name
        self.title = raw.get('title', '')
        self.description = raw.get('description', '')
        self.parameters = raw.get('params', {})  # {<parameter name>: <JSON Schema definition>}
        self.required = raw.get('required', [])  # [<parameter name>, ...]<|MERGE_RESOLUTION|>--- conflicted
+++ resolved
@@ -145,14 +145,10 @@
 
 
 class RemoveEvent(HookEvent):
-<<<<<<< HEAD
-    """Represents the `remove` hook from Juju."""
-=======
     """Event triggered when a unit is about to be terminated.
 
     This event fires prior to Juju removing the charm and terminating its unit.
     """
->>>>>>> 623a4aa6
 
 
 class ConfigChangedEvent(HookEvent):
@@ -590,20 +586,12 @@
 
     @property
     def meta(self) -> 'CharmMeta':
-<<<<<<< HEAD
-        """The correspondant CharmMeta of this charm."""
-=======
         """Metadata of this charm."""
->>>>>>> 623a4aa6
         return self.framework.meta
 
     @property
     def charm_dir(self) -> pathlib.Path:
-<<<<<<< HEAD
-        """Root directory of the Charm as it is running."""
-=======
         """Root directory of the charm as it is running."""
->>>>>>> 623a4aa6
         return self.framework.charm_dir
 
     @property
