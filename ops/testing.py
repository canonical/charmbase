--- conflicted
+++ resolved
@@ -37,15 +37,15 @@
 # pass in a file-like object or the string directly.
 OptionalYAML = typing.Optional[typing.Union[str, typing.TextIO]]
 
-<<<<<<< HEAD
+
 # An instance of an Application or Unit, or the name of either.
 # This is done here to avoid a scoping issue with the `model` property
 # of the Harness class below.
 AppUnitOrName = typing.Union[str, model.Application, model.Unit]
-=======
+
+
 # CharmType represents user charms that are derived from CharmBase.
 CharmType = typing.TypeVar('CharmType', bound=charm.CharmBase)
->>>>>>> 6c3f0167
 
 
 # noinspection PyProtectedMember
@@ -225,7 +225,8 @@
             # the unit names. It also always fires relation-changed immediately after
             # relation-joined for the same unit.
             # Juju only fires relation-changed (app) if there is data for the related application
-            relation = self._model.get_relation(rel_name, rel_id)
+            relation = self._model.
+            (rel_name, rel_id)
             if self._backend._relation_data[rel_id].get(app_name):
                 app = self._model.get_app(app_name)
                 self._charm.on[rel_name].relation_changed.emit(
@@ -528,9 +529,6 @@
         self._charm.on[relation_name].relation_joined.emit(
             relation, remote_unit.app, remote_unit)
 
-<<<<<<< HEAD
-    def get_relation_data(self, relation_id: int, app_or_unit: AppUnitOrName) -> typing.Mapping:
-=======
     def remove_relation_unit(self, relation_id: int, remote_unit_name: str) -> None:
         """Remove a unit from a relation.
 
@@ -588,8 +586,7 @@
             raise ValueError('Invalid Unit Name')
         self._charm.on[rel_name].relation_departed.emit(relation, app, unit)
 
-    def get_relation_data(self, relation_id: int, app_or_unit: str) -> typing.Mapping:
->>>>>>> 6c3f0167
+    def get_relation_data(self, relation_id: int, app_or_unit: AppUnitOrName) -> typing.Mapping:
         """Get the relation data bucket for a single app or unit in a given relation.
 
         This ignores all of the safety checks of who can and can't see data in relations (eg,
