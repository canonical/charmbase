--- conflicted
+++ resolved
@@ -1016,7 +1016,6 @@
         self, change_id: ChangeID, timeout: float = 30.0, delay: float = 0.1,
     ) -> Change:
         """Wait for the given change to be ready.
-<<<<<<< HEAD
 
         If the Pebble server supports the /v1/changes/{id}/wait API endpoint,
         use that to avoid polling, otherwise poll /v1/changes/{id} every delay
@@ -1041,7 +1040,7 @@
             return self._wait_change_using_polling(change_id, timeout, delay)
 
     def _wait_change_using_wait(self, change_id, timeout):
-        """Internal: wait for a change to be ready using the wait-change API."""
+        """Wait for a change to be ready using the wait-change API."""
         deadline = time.time() + timeout if timeout is not None else None
 
         # Hit the wait endpoint every Client.timeout-1 seconds to avoid long
@@ -1064,64 +1063,11 @@
         raise TimeoutError('timed out waiting for change {} ({} seconds)'.format(
             change_id, timeout))
 
-=======
-
-        If the Pebble server supports the /v1/changes/{id}/wait API endpoint,
-        use that to avoid polling, otherwise poll /v1/changes/{id} every delay
-        seconds.
-
-        Args:
-            change_id: Change ID of change to wait for.
-            timeout: Maximum time in seconds to wait for the change to be
-                ready. May be None, in which case wait_change never times out.
-            delay: If polling, this is the delay in seconds between attempts.
-
-        Returns:
-            The Change object being waited on.
-
-        Raises:
-            TimeoutError: If the maximum timeout is reached.
-        """
-        try:
-            return self._wait_change_using_wait(change_id, timeout)
-        except NotImplementedError:
-            # Pebble server doesn't support wait endpoint, fall back to polling
-            return self._wait_change_using_polling(change_id, timeout, delay)
-
-    def _wait_change_using_wait(self, change_id, timeout):
-        """Wait for a change to be ready using the wait-change API."""
-        deadline = time.time() + timeout if timeout is not None else None
-
-        # Hit the wait endpoint every Client.timeout-1 seconds to avoid long
-        # requests (the -1 is to ensure it wakes up before the socket timeout)
-        while True:
-            this_timeout = max(self.timeout - 1, 1)  # minimum of 1 second
-            if timeout is not None:
-                time_remaining = deadline - time.time()
-                if time_remaining <= 0:
-                    break
-                # Wait the lesser of the time remaining and Client.timeout-1
-                this_timeout = min(time_remaining, this_timeout)
-
-            try:
-                return self._wait_change(change_id, this_timeout)
-            except TimeoutError:
-                # Catch timeout from wait endpoint and loop to check deadline
-                pass
-
-        raise TimeoutError('timed out waiting for change {} ({} seconds)'.format(
-            change_id, timeout))
-
->>>>>>> 3d0c3647
     def _wait_change(self, change_id: ChangeID, timeout: float = None) -> Change:
         """Call the wait-change API endpoint directly."""
         query = {}
         if timeout is not None:
-<<<<<<< HEAD
             query['timeout'] = _format_timeout(timeout)
-=======
-            query['timeout'] = '{:.3f}s'.format(timeout)
->>>>>>> 3d0c3647
 
         try:
             resp = self._request('GET', '/v1/changes/{}/wait'.format(change_id), query)
@@ -1136,11 +1082,7 @@
         return Change.from_dict(resp['result'])
 
     def _wait_change_using_polling(self, change_id, timeout, delay):
-<<<<<<< HEAD
-        """Internal: wait for a change to be ready by polling the get-change API."""
-=======
         """Wait for a change to be ready by polling the get-change API."""
->>>>>>> 3d0c3647
         deadline = time.time() + timeout if timeout is not None else None
 
         while timeout is None or time.time() < deadline:
