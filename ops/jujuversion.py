# Copyright 2020 Canonical Ltd.
#
# Licensed under the Apache License, Version 2.0 (the "License");
# you may not use this file except in compliance with the License.
# You may obtain a copy of the License at
#
# http://www.apache.org/licenses/LICENSE-2.0
#
# Unless required by applicable law or agreed to in writing, software
# distributed under the License is distributed on an "AS IS" BASIS,
# WITHOUT WARRANTIES OR CONDITIONS OF ANY KIND, either express or implied.
# See the License for the specific language governing permissions and
# limitations under the License.

"""A helper to work with the Juju version."""

import os
import re
from functools import total_ordering
from typing import Union


@total_ordering
class JujuVersion:
    """Helper to work with the Juju version.

    It knows how to parse the ``JUJU_VERSION`` environment variable, and
    exposes different capabilities according to the specific version. It also
    allows users to compare ``JujuVersion`` instances with ``<`` and ``>``
    operators.
    """

    _pattern_re = re.compile(r'''^
    (?P<major>\d{1,9})\.(?P<minor>\d{1,9})       # <major> and <minor> numbers are always there
    ((?:\.|-(?P<tag>[a-z]+))(?P<patch>\d{1,9}))? # sometimes with .<patch> or -<tag><patch>
    (\.(?P<build>\d{1,9}))?$                     # and sometimes with a <build> number.
    ''', re.VERBOSE)

    def __init__(self, version: str):
        m = self._pattern_re.match(version)
        if not m:
            raise RuntimeError(f'"{version}" is not a valid Juju version string')

        d = m.groupdict()
        self.major = int(m.group('major'))
        self.minor = int(m.group('minor'))
        self.tag = d['tag'] or ''
        self.patch = int(d['patch'] or 0)
        self.build = int(d['build'] or 0)

    def __repr__(self):
        if self.tag:
            s = f'{self.major}.{self.minor}-{self.tag}{self.patch}'
        else:
            s = f'{self.major}.{self.minor}.{self.patch}'
        if self.build > 0:
            s += f'.{self.build}'
        return s

    def __eq__(self, other: Union[str, 'JujuVersion']) -> bool:
        if self is other:
            return True
        if isinstance(other, str):
            other = type(self)(other)
        elif not isinstance(other, JujuVersion):
            raise RuntimeError(f'cannot compare Juju version "{self}" with "{other}"')
        return (
            self.major == other.major
            and self.minor == other.minor
            and self.tag == other.tag
            and self.build == other.build
            and self.patch == other.patch)

    def __lt__(self, other: 'JujuVersion') -> bool:
        if self is other:
            return False
        if isinstance(other, str):
            other = type(self)(other)
        elif not isinstance(other, JujuVersion):
            raise RuntimeError(f'cannot compare Juju version "{self}" with "{other}"')
        if self.major != other.major:
            return self.major < other.major
        elif self.minor != other.minor:
            return self.minor < other.minor
        elif self.tag != other.tag:
            if not self.tag:
                return False
            elif not other.tag:
                return True
            return self.tag < other.tag
        elif self.patch != other.patch:
            return self.patch < other.patch
        elif self.build != other.build:
            return self.build < other.build
        return False

    @classmethod
    def from_environ(cls) -> 'JujuVersion':
        """Build a version from the ``JUJU_VERSION`` environment variable."""
        v = os.environ.get('JUJU_VERSION')
        if v is None:
            v = '0.0.0'
        return cls(v)

    def has_app_data(self) -> bool:
        """Report whether this Juju version supports app data."""
        return (self.major, self.minor, self.patch) >= (2, 7, 0)

    def is_dispatch_aware(self) -> bool:
        """Report whether this Juju version supports dispatch."""
        return (self.major, self.minor, self.patch) >= (2, 8, 0)

    def has_controller_storage(self) -> bool:
        """Report whether this Juju version supports controller-side storage."""
        return (self.major, self.minor, self.patch) >= (2, 8, 0)

    @property
    def has_secrets(self) -> bool:
        """Report whether this Juju version supports the "secrets" feature."""
        # Juju version 3.0.0 had an initial version of secrets, but:
        # * In 3.0.2, secret-get "--update" was renamed to "--refresh", and
        #   secret-get-info was separated into its own hook tool
        # * In 3.0.3, a bug with observer labels was fixed (juju/juju#14916)
<<<<<<< HEAD
=======
        # TODO(benhoyt): update to 3.0.3+ once shipped (for juju/juju#14916 fix)
        return (self.major, self.minor, self.patch) >= (3, 0, 2)

    @property
    def supports_open_port_on_k8s(self) -> bool:
        """Report whether this Juju version supports open-port on Kubernetes."""
        # Support added: https://bugs.launchpad.net/juju/+bug/1920960
>>>>>>> 31bee5e2
        return (self.major, self.minor, self.patch) >= (3, 0, 3)<|MERGE_RESOLUTION|>--- conflicted
+++ resolved
@@ -121,14 +121,10 @@
         # * In 3.0.2, secret-get "--update" was renamed to "--refresh", and
         #   secret-get-info was separated into its own hook tool
         # * In 3.0.3, a bug with observer labels was fixed (juju/juju#14916)
-<<<<<<< HEAD
-=======
-        # TODO(benhoyt): update to 3.0.3+ once shipped (for juju/juju#14916 fix)
-        return (self.major, self.minor, self.patch) >= (3, 0, 2)
+        return (self.major, self.minor, self.patch) >= (3, 0, 3)
 
     @property
     def supports_open_port_on_k8s(self) -> bool:
         """Report whether this Juju version supports open-port on Kubernetes."""
         # Support added: https://bugs.launchpad.net/juju/+bug/1920960
->>>>>>> 31bee5e2
         return (self.major, self.minor, self.patch) >= (3, 0, 3)