--- conflicted
+++ resolved
@@ -69,14 +69,9 @@
         self.assertFalse(ops.JujuVersion('2.7.9').has_controller_storage())
 
     def test_has_secrets(self):
-<<<<<<< HEAD
         self.assertTrue(ops.JujuVersion('3.0.3').has_secrets)
+        self.assertTrue(ops.JujuVersion('3.1.0').has_secrets)
         self.assertFalse(ops.JujuVersion('3.0.2').has_secrets)
-=======
-        self.assertTrue(ops.JujuVersion('3.0.2').has_secrets)
-        self.assertTrue(ops.JujuVersion('3.1.0').has_secrets)
-        self.assertFalse(ops.JujuVersion('3.0.1').has_secrets)
->>>>>>> 31bee5e2
         self.assertFalse(ops.JujuVersion('2.9.30').has_secrets)
 
     def test_supports_open_port_on_k8s(self):
