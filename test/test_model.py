#!/usr/bin/python3

import os
import tempfile
import subprocess
import pathlib
import shutil
import unittest
import time

import op.model
import op.charm


# TODO: We need some manner of test to validate the actual ModelBackend implementation, round-tripped
# through the actual subprocess calls. Either this class could implement these functions as executables
# that were called via subprocess, or more simple tests that just test through ModelBackend while leaving
# these tests alone, depending on what proves easier.
class FakeModelBackend:
    def __init__(self):
        self.relation_set_calls = []

        self.unit_name = 'myapp/0'
        self.app_name = 'myapp'

    def relation_ids(self, relation_name):
        return {
            'db0': [],
            'db1': [4],
            'db2': [5, 6],
        }[relation_name]

    def relation_list(self, relation_id):
        try:
            return {
                4: ['remoteapp1/0'],
                5: ['remoteapp1/0'],
                6: ['remoteapp2/0'],
            }[relation_id]
        except KeyError:
            raise op.model.RelationNotFound()

    def relation_get(self, relation_id, member_name):
        try:
            return {
                4: {
                    'myapp/0': {'host': 'myapp-0'},
                    'remoteapp1/0': {'host': 'remoteapp1-0'},
                },
                5: {
                    'myapp/0': {'host': 'myapp-0'},
                    'remoteapp1/0': {'host': 'remoteapp1-0'},
                },
                6: {
                    'myapp/0': {'host': 'myapp-0'},
                    'remoteapp2/0': {'host': 'remoteapp2-0'},
                },
            }[relation_id][member_name]
        except KeyError:
            raise op.model.RelationNotFound()

    def relation_set(self, relation_id, key, value):
        if relation_id == 5:
            raise ValueError()
        self.relation_set_calls.append((relation_id, key, value))

    def config_get(self):
        return {
            'foo': 'foo',
            'bar': 1,
            'qux': True,
        }

class TestModel(unittest.TestCase):

    def setUp(self):
        self.backend = FakeModelBackend()
        meta = op.charm.CharmMeta()
        meta.relations = {'db0': None, 'db1': None, 'db2': None}
        self.model = op.model.Model('myapp/0', meta, self.backend)

        os.environ['JUJU_UNIT_NAME'] = 'myapp/0'
        self.addCleanup(os.environ.pop, 'JUJU_UNIT_NAME')

    def test_model(self):
        self.assertIs(self.model.app, self.model.unit.app)

    def test_relations_keys(self):
        for relation in self.model.relations['db2']:
            self.assertIn(self.model.unit, relation.data)
            unit_from_rel = next(filter(lambda u: u.name == 'myapp/0', relation.data.keys()))
            self.assertIs(self.model.unit, unit_from_rel)

    def test_get_relation(self):
        with self.assertRaises(op.model.ModelError):
            self.model.get_relation('db1', 'db1:4')
        db1_4 = self.model.get_relation('db1', 4)
        self.assertIsInstance(db1_4, op.model.Relation)
        dead_rel = self.model.get_relation('db1', 7)
        self.assertIsInstance(dead_rel, op.model.Relation)
        self.assertEqual(list(dead_rel.data.keys()), [self.model.unit])
        self.assertEqual(dead_rel.data[self.model.unit], {})
        self.assertIsNone(self.model.get_relation('db0'))
        self.assertIs(self.model.get_relation('db1'), db1_4)
        with self.assertRaises(op.model.TooManyRelatedApps):
            self.model.get_relation('db2')

    def test_remote_units_is_our(self):
        for u in self.model.get_relation('db1').units:
            self.assertFalse(u._is_our_unit)
            self.assertFalse(u.app._is_our_app)

    def test_our_unit_is_our(self):
        self.assertTrue(self.model.unit._is_our_unit)
        self.assertTrue(self.model.unit.app._is_our_app)

    def test_relation_data(self):
        random_unit = self.model._cache.get(op.model.Unit, 'randomunit/0')
        with self.assertRaises(KeyError):
            self.model.get_relation('db1').data[random_unit]
        remoteapp1_0 = next(filter(lambda u: u.name == 'remoteapp1/0', self.model.get_relation('db1').units))
        self.assertEqual(self.model.get_relation('db1').data[remoteapp1_0], {'host': 'remoteapp1-0'})

    def test_relation_data_modify_remote(self):
        rel_db1 = self.model.get_relation('db1')
        remoteapp1_0 = next(filter(lambda u: u.name == 'remoteapp1/0', self.model.get_relation('db1').units))
        # Force memory cache to be loaded.
        self.assertIn('host', rel_db1.data[remoteapp1_0])
        with self.assertRaises(op.model.RelationDataError):
            rel_db1.data[remoteapp1_0]['foo'] = 'bar'
        self.assertEqual(self.backend.relation_set_calls, [])
        self.assertNotIn('foo', rel_db1.data[remoteapp1_0])

    def test_relation_data_modify_our(self):
        rel_db1 = self.model.get_relation('db1')
        # Force memory cache to be loaded.
        self.assertIn('host', rel_db1.data[self.model.unit])
        rel_db1.data[self.model.unit]['host'] = 'bar'
        self.assertEqual(self.backend.relation_set_calls, [(4, 'host', 'bar')])
        self.assertEqual(rel_db1.data[self.model.unit]['host'], 'bar')

    def test_relation_data_del_key(self):
        rel_db1 = self.model.get_relation('db1')
        # Force memory cache to be loaded.
        self.assertIn('host', rel_db1.data[self.model.unit])
        del rel_db1.data[self.model.unit]['host']
        self.assertEqual(self.backend.relation_set_calls, [(4, 'host', '')])
        self.assertNotIn('host', rel_db1.data[self.model.unit])

    def test_relation_set_fail(self):
        rel_db2 = self.model.relations['db2'][0]
        # Force memory cache to be loaded.
        self.assertIn('host', rel_db2.data[self.model.unit])
        with self.assertRaises(ValueError):
            rel_db2.data[self.model.unit]['host'] = 'bar'
        self.assertEqual(rel_db2.data[self.model.unit]['host'], 'myapp-0')
        with self.assertRaises(ValueError):
            del rel_db2.data[self.model.unit]['host']
        self.assertIn('host', rel_db2.data[self.model.unit])

    def test_relation_data_type_check(self):
        rel_db1 = self.model.get_relation('db1')
        with self.assertRaises(op.model.RelationDataError):
            rel_db1.data[self.model.unit]['foo'] = 1
        with self.assertRaises(op.model.RelationDataError):
            rel_db1.data[self.model.unit]['foo'] = {'foo': 'bar'}
        with self.assertRaises(op.model.RelationDataError):
            rel_db1.data[self.model.unit]['foo'] = None
        self.assertEqual(self.backend.relation_set_calls, [])

    def test_config(self):
        self.assertEqual(self.model.config, {
            'foo': 'foo',
            'bar': 1,
            'qux': True,
        })
        with self.assertRaises(TypeError):
            # Confirm that we cannot modify config values.
            self.model.config['foo'] = 'bar'

    def test_is_leader(self):
        self.backend = op.model.ModelBackend()
        meta = op.charm.CharmMeta()
        meta.relations = {'db0': None, 'db1': None, 'db2': None}
        self.model = op.model.Model('myapp/0', meta, self.backend)

        def check_remote_units():
            fake_script(self, 'relation-ids',
                        """[ "$1" = db1 ] && echo '["db1:4"]' || echo '[]'""")

            fake_script(self, 'relation-list',
                        """[ "$2" = 4 ] && echo '["remoteapp1/0", "remoteapp1/1"]' || exit 2""")

            # Cannot determine leadership for remote units.
            for u in self.model.get_relation('db1').units:
                with self.assertRaises(RuntimeError):
                    u.is_leader()

        fake_script(self, 'is-leader', 'echo true')
        self.assertTrue(self.model.unit.is_leader())

        check_remote_units()

        self.backend = op.model.ModelBackend()
        self.model = op.model.Model('myapp/0', meta, self.backend)

        fake_script(self, 'is-leader', 'echo false')
        self.assertFalse(self.model.unit.is_leader())

        check_remote_units()

        self.assertEqual(fake_script_calls(self), [
            ['is-leader', '--format=json'],
            ['relation-ids', 'db1', '--format=json'],
            ['relation-list', '-r', '4', '--format=json'],
            ['is-leader', '--format=json'],
            ['relation-ids', 'db1', '--format=json'],
            ['relation-list', '-r', '4', '--format=json'],
        ])

<<<<<<< HEAD
    def test_base_status_instance_raises(self):
        with self.assertRaises(TypeError):
            op.model.Status('test')

    def test_local_set_valid_unit_status(self):
        self.backend = op.model.ModelBackend()
        self.model = op.model.Model('myapp/0', ['db0', 'db1', 'db2'], self.backend)

        test_cases = [(
            op.model.ActiveStatus('Green'),
            lambda: fake_script(self, 'status-set', 'exit 0'),
            lambda: self.assertEqual(fake_script_calls(self, True), [['status-set', '--application=False', 'active', 'Green']]),
        ), (
            op.model.MaintenanceStatus('Yellow'),
            lambda: fake_script(self, 'status-set', 'exit 0'),
            lambda: self.assertEqual(fake_script_calls(self, True), [['status-set', '--application=False', 'maintenance', 'Yellow']]),
        ), (
            op.model.BlockedStatus('Red'),
            lambda: fake_script(self, 'status-set', 'exit 0'),
            lambda: self.assertEqual(fake_script_calls(self, True), [['status-set', '--application=False', 'blocked', 'Red']]),
        ), (
            op.model.WaitingStatus('White'),
            lambda: fake_script(self, 'status-set', 'exit 0'),
            lambda: self.assertEqual(fake_script_calls(self, True), [['status-set', '--application=False', 'waiting', 'White']]),
        )]

        for target_status, setup_tools, check_tool_calls in test_cases:
            setup_tools()

            self.model.unit.status = target_status

            self.assertEqual(self.model.unit.status, target_status)

            check_tool_calls()

    def test_local_set_valid_app_status(self):
        self.backend = op.model.ModelBackend()
        self.model = op.model.Model('myapp/0', ['db0', 'db1', 'db2'], self.backend)

        fake_script(self, 'is-leader', 'echo true')

        test_cases = [(
            op.model.ActiveStatus('Green'),
            lambda: fake_script(self, 'status-set', 'exit 0'),
            lambda: self.assertIn(['status-set', '--application=True', 'active', 'Green'], fake_script_calls(self, True)),
        ), (
            op.model.MaintenanceStatus('Yellow'),
            lambda: fake_script(self, 'status-set', 'exit 0'),
            lambda: self.assertIn(['status-set', '--application=True', 'maintenance', 'Yellow'], fake_script_calls(self, True)),
        ), (
            op.model.BlockedStatus('Red'),
            lambda: fake_script(self, 'status-set', 'exit 0'),
            lambda: self.assertIn(['status-set', '--application=True', 'blocked', 'Red'], fake_script_calls(self, True)),
        ), (
            op.model.WaitingStatus('White'),
            lambda: fake_script(self, 'status-set', 'exit 0'),
            lambda: self.assertIn(['status-set', '--application=True', 'waiting', 'White'], fake_script_calls(self, True)),
        )]

        for target_status, setup_tools, check_tool_calls in test_cases:
            setup_tools()

            self.model.app.status = target_status

            self.assertEqual(self.model.app.status, target_status)

            check_tool_calls()

    def test_set_app_status_non_leader_raises(self):
        self.backend = op.model.ModelBackend()
        self.model = op.model.Model('myapp/0', ['db0', 'db1', 'db2'], self.backend)

        fake_script(self, 'is-leader', 'echo false')

        with self.assertRaises(RuntimeError):
            self.model.app.status

        with self.assertRaises(RuntimeError):
            self.model.app.status = op.model.ActiveStatus()

    def test_local_set_invalid_status(self):
        self.backend = op.model.ModelBackend()
        self.model = op.model.Model('myapp/0', ['db0', 'db1', 'db2'], self.backend)

        fake_script(self, 'status-set', 'exit 1')
        fake_script(self, 'is-leader', 'echo true')

        with self.assertRaises(subprocess.CalledProcessError):
            self.model.unit.status = op.model.UnknownStatus()

        self.assertEqual(fake_script_calls(self, True), [
            ['status-set', '--application=False', 'unknown', ''],
        ])

        with self.assertRaises(subprocess.CalledProcessError):
            self.model.app.status = op.model.UnknownStatus()

        # A leadership check is needed for application status.
        self.assertEqual(fake_script_calls(self, True), [
            ['is-leader', '--format=json'],
            ['status-set', '--application=True', 'unknown', ''],
        ])

    def test_status_set_is_app_not_bool_raises(self):
        self.backend = op.model.ModelBackend()

        with self.assertRaises(RuntimeError):
            self.backend.status_set(op.model.ActiveStatus)

        for is_app_v in [None, 1, 2.0, 'a', b'beef']:
            with self.assertRaises(RuntimeError):
                self.backend.status_set(op.model.ActiveStatus, is_app=is_app_v)

    def test_remote_unit_status(self):
        self.backend = op.model.ModelBackend()
        self.model = op.model.Model('myapp/0', ['db0', 'db1', 'db2'], self.backend)

        fake_script(self, 'relation-ids', """[ "$1" = db1 ] && echo '["db1:4"]' || echo '[]'""")
        fake_script(self, 'relation-list', """[ "$2" = 4 ] && echo '["remoteapp1/0", "remoteapp1/1"]' || exit 2""")

        remote_unit = next(filter(lambda u: u.name == 'remoteapp1/0', self.model.get_relation('db1').units))

        test_statuses = (
            op.model.UnknownStatus(),
            op.model.ActiveStatus('Green'),
            op.model.MaintenanceStatus('Yellow'),
            op.model.BlockedStatus('Red'),
            op.model.WaitingStatus('White'),
        )

        for target_status in test_statuses:
            with self.assertRaises(RuntimeError):
                remote_unit.status = target_status

    def test_remote_app_status(self):
        remoteapp1 = self.model.get_relation('db1').app

        # Remote application status is always unknown.
        self.assertIsInstance(remoteapp1.status, op.model.UnknownStatus)

        test_statuses = (
            op.model.UnknownStatus(),
            op.model.ActiveStatus('Ready'),
            op.model.MaintenanceStatus('Upgrading software'),
            op.model.BlockedStatus('Awaiting manual resolution'),
            op.model.WaitingStatus('Awaiting related app updates'),
        )
        for target_status in test_statuses:
            with self.assertRaises(RuntimeError):
                remoteapp1.status = target_status
=======
    def test_is_leader_refresh(self):
        self.backend = op.model.ModelBackend()
        meta = op.charm.CharmMeta()
        meta.relations = {'db0': None, 'db1': None, 'db2': None}
        self.model = op.model.Model('myapp/0', meta, self.backend)

        # A sanity check.
        self.assertGreater(time.monotonic(), op.model.ModelBackend.LEASE_RENEWAL_PERIOD.total_seconds())

        fake_script(self, 'is-leader', 'echo false')
        self.assertFalse(self.model.unit.is_leader())

        # Change the leadership status and force a recheck.
        fake_script(self, 'is-leader', 'echo true')
        self.backend._leader_check_time = 0
        self.assertTrue(self.model.unit.is_leader())

        # Force a recheck without changing the leadership status.
        fake_script(self, 'is-leader', 'echo true')
        self.backend._leader_check_time = 0
        self.assertTrue(self.model.unit.is_leader())

    def test_resources(self):
        backend = op.model.ModelBackend()
        meta = op.charm.CharmMeta()
        meta.resources = {'foo': None, 'bar': None}
        model = op.model.Model('myapp/0', meta, backend)

        with self.assertRaises(RuntimeError):
            model.resources.fetch('qux')

        fake_script(self, 'resource-get', 'exit 1')
        with self.assertRaises(subprocess.CalledProcessError):
            model.resources.fetch('foo')

        fake_script(self, 'resource-get', 'echo /var/lib/juju/agents/unit-test-0/resources/$1/$1.tgz')
        self.assertEqual(model.resources.fetch('foo').name, 'foo.tgz')
        self.assertEqual(model.resources.fetch('bar').name, 'bar.tgz')

    def test_pod_spec(self):
        meta = op.charm.CharmMeta()
        meta.relations = {'db0': None, 'db1': None, 'db2': None}
        model = op.model.Model('myapp/0', meta, op.model.ModelBackend())

        fake_script(self, 'pod-spec-set', """
                    cat $2 > $(dirname $0)/spec.json
                    [[ -n $4 ]] && cat $4 > $(dirname $0)/k8s_res.json || true
                    """)
        spec_path = self.fake_script_path / 'spec.json'
        k8s_res_path = self.fake_script_path / 'k8s_res.json'

        model.pod.set_spec({'foo': 'bar'})
        self.assertEqual(spec_path.read_text(), '{"foo": "bar"}')
        self.assertFalse(k8s_res_path.exists())

        model.pod.set_spec({'bar': 'foo'}, {'qux': 'baz'})
        self.assertEqual(spec_path.read_text(), '{"bar": "foo"}')
        self.assertEqual(k8s_res_path.read_text(), '{"qux": "baz"}')
>>>>>>> 022dc760


def fake_script(test_case, name, content):
    if not hasattr(test_case, 'fake_script_path'):
        fake_script_path = tempfile.mkdtemp('-fake_script')
        os.environ['PATH'] = f'{fake_script_path}:{os.environ["PATH"]}'

        def cleanup():
            shutil.rmtree(fake_script_path)
            os.environ['PATH'] = os.environ['PATH'].replace(fake_script_path + ':', '')

        test_case.addCleanup(cleanup)
        test_case.fake_script_path = pathlib.Path(fake_script_path)

    with open(test_case.fake_script_path / name, "w") as f:
        # Before executing the provided script, dump the provided arguments in calls.txt.
        f.write('#!/bin/bash\n{ echo -n $(basename $0); for s in "$@"; do echo -n \\;$s; done; echo; } >> $(dirname $0)/calls.txt\n' + content)
    os.chmod(test_case.fake_script_path / name, 0o755)

def fake_script_calls(test_case, clear=False):
    with open(test_case.fake_script_path / 'calls.txt', 'r+') as f:
        calls = [line.split(';') for line in f.read().splitlines()]
        if clear:
            f.truncate(0)

        return calls


class FakeScriptTest(unittest.TestCase):

    def test_fake_script_works(self):
        fake_script(self, 'foo', 'echo foo runs')
        fake_script(self, 'bar', 'echo bar runs')
        output = subprocess.getoutput('foo a "b c"; bar "d e" f')
        self.assertEqual(output, 'foo runs\nbar runs')
        self.assertEqual(fake_script_calls(self), [
            ['foo', 'a', 'b c'],
            ['bar', 'd e', 'f'],
        ])

    def test_fake_script_clear(self):
        fake_script(self, 'foo', 'echo foo runs')

        output = subprocess.getoutput('foo a "b c"')
        self.assertEqual(output, 'foo runs')

        self.assertEqual(fake_script_calls(self, clear=True), [['foo', 'a', 'b c']])

        fake_script(self, 'bar', 'echo bar runs')

        output = subprocess.getoutput('bar "d e" f')
        self.assertEqual(output, 'bar runs')

        self.assertEqual(fake_script_calls(self, clear=True), [['bar', 'd e', 'f']])

        self.assertEqual(fake_script_calls(self, clear=True), [])<|MERGE_RESOLUTION|>--- conflicted
+++ resolved
@@ -218,14 +218,74 @@
             ['relation-list', '-r', '4', '--format=json'],
         ])
 
-<<<<<<< HEAD
+    def test_is_leader_refresh(self):
+        self.backend = op.model.ModelBackend()
+        meta = op.charm.CharmMeta()
+        meta.relations = {'db0': None, 'db1': None, 'db2': None}
+        self.model = op.model.Model('myapp/0', meta, self.backend)
+
+        # A sanity check.
+        self.assertGreater(time.monotonic(), op.model.ModelBackend.LEASE_RENEWAL_PERIOD.total_seconds())
+
+        fake_script(self, 'is-leader', 'echo false')
+        self.assertFalse(self.model.unit.is_leader())
+
+        # Change the leadership status and force a recheck.
+        fake_script(self, 'is-leader', 'echo true')
+        self.backend._leader_check_time = 0
+        self.assertTrue(self.model.unit.is_leader())
+
+        # Force a recheck without changing the leadership status.
+        fake_script(self, 'is-leader', 'echo true')
+        self.backend._leader_check_time = 0
+        self.assertTrue(self.model.unit.is_leader())
+
+    def test_resources(self):
+        backend = op.model.ModelBackend()
+        meta = op.charm.CharmMeta()
+        meta.resources = {'foo': None, 'bar': None}
+        model = op.model.Model('myapp/0', meta, backend)
+
+        with self.assertRaises(RuntimeError):
+            model.resources.fetch('qux')
+
+        fake_script(self, 'resource-get', 'exit 1')
+        with self.assertRaises(subprocess.CalledProcessError):
+            model.resources.fetch('foo')
+
+        fake_script(self, 'resource-get', 'echo /var/lib/juju/agents/unit-test-0/resources/$1/$1.tgz')
+        self.assertEqual(model.resources.fetch('foo').name, 'foo.tgz')
+        self.assertEqual(model.resources.fetch('bar').name, 'bar.tgz')
+
+    def test_pod_spec(self):
+        meta = op.charm.CharmMeta()
+        meta.relations = {'db0': None, 'db1': None, 'db2': None}
+        model = op.model.Model('myapp/0', meta, op.model.ModelBackend())
+
+        fake_script(self, 'pod-spec-set', """
+                    cat $2 > $(dirname $0)/spec.json
+                    [[ -n $4 ]] && cat $4 > $(dirname $0)/k8s_res.json || true
+                    """)
+        spec_path = self.fake_script_path / 'spec.json'
+        k8s_res_path = self.fake_script_path / 'k8s_res.json'
+
+        model.pod.set_spec({'foo': 'bar'})
+        self.assertEqual(spec_path.read_text(), '{"foo": "bar"}')
+        self.assertFalse(k8s_res_path.exists())
+
+        model.pod.set_spec({'bar': 'foo'}, {'qux': 'baz'})
+        self.assertEqual(spec_path.read_text(), '{"bar": "foo"}')
+        self.assertEqual(k8s_res_path.read_text(), '{"qux": "baz"}')
+
     def test_base_status_instance_raises(self):
         with self.assertRaises(TypeError):
             op.model.Status('test')
 
     def test_local_set_valid_unit_status(self):
         self.backend = op.model.ModelBackend()
-        self.model = op.model.Model('myapp/0', ['db0', 'db1', 'db2'], self.backend)
+        meta = op.charm.CharmMeta()
+        meta.relations = {'db0': None, 'db1': None, 'db2': None}
+        self.model = op.model.Model('myapp/0', meta, self.backend)
 
         test_cases = [(
             op.model.ActiveStatus('Green'),
@@ -256,7 +316,9 @@
 
     def test_local_set_valid_app_status(self):
         self.backend = op.model.ModelBackend()
-        self.model = op.model.Model('myapp/0', ['db0', 'db1', 'db2'], self.backend)
+        meta = op.charm.CharmMeta()
+        meta.relations = {'db0': None, 'db1': None, 'db2': None}
+        self.model = op.model.Model('myapp/0', meta, self.backend)
 
         fake_script(self, 'is-leader', 'echo true')
 
@@ -289,7 +351,9 @@
 
     def test_set_app_status_non_leader_raises(self):
         self.backend = op.model.ModelBackend()
-        self.model = op.model.Model('myapp/0', ['db0', 'db1', 'db2'], self.backend)
+        meta = op.charm.CharmMeta()
+        meta.relations = {'db0': None, 'db1': None, 'db2': None}
+        self.model = op.model.Model('myapp/0', meta, self.backend)
 
         fake_script(self, 'is-leader', 'echo false')
 
@@ -301,7 +365,9 @@
 
     def test_local_set_invalid_status(self):
         self.backend = op.model.ModelBackend()
-        self.model = op.model.Model('myapp/0', ['db0', 'db1', 'db2'], self.backend)
+        meta = op.charm.CharmMeta()
+        meta.relations = {'db0': None, 'db1': None, 'db2': None}
+        self.model = op.model.Model('myapp/0', meta, self.backend)
 
         fake_script(self, 'status-set', 'exit 1')
         fake_script(self, 'is-leader', 'echo true')
@@ -334,7 +400,9 @@
 
     def test_remote_unit_status(self):
         self.backend = op.model.ModelBackend()
-        self.model = op.model.Model('myapp/0', ['db0', 'db1', 'db2'], self.backend)
+        meta = op.charm.CharmMeta()
+        meta.relations = {'db0': None, 'db1': None, 'db2': None}
+        self.model = op.model.Model('myapp/0', meta, self.backend)
 
         fake_script(self, 'relation-ids', """[ "$1" = db1 ] && echo '["db1:4"]' || echo '[]'""")
         fake_script(self, 'relation-list', """[ "$2" = 4 ] && echo '["remoteapp1/0", "remoteapp1/1"]' || exit 2""")
@@ -369,66 +437,6 @@
         for target_status in test_statuses:
             with self.assertRaises(RuntimeError):
                 remoteapp1.status = target_status
-=======
-    def test_is_leader_refresh(self):
-        self.backend = op.model.ModelBackend()
-        meta = op.charm.CharmMeta()
-        meta.relations = {'db0': None, 'db1': None, 'db2': None}
-        self.model = op.model.Model('myapp/0', meta, self.backend)
-
-        # A sanity check.
-        self.assertGreater(time.monotonic(), op.model.ModelBackend.LEASE_RENEWAL_PERIOD.total_seconds())
-
-        fake_script(self, 'is-leader', 'echo false')
-        self.assertFalse(self.model.unit.is_leader())
-
-        # Change the leadership status and force a recheck.
-        fake_script(self, 'is-leader', 'echo true')
-        self.backend._leader_check_time = 0
-        self.assertTrue(self.model.unit.is_leader())
-
-        # Force a recheck without changing the leadership status.
-        fake_script(self, 'is-leader', 'echo true')
-        self.backend._leader_check_time = 0
-        self.assertTrue(self.model.unit.is_leader())
-
-    def test_resources(self):
-        backend = op.model.ModelBackend()
-        meta = op.charm.CharmMeta()
-        meta.resources = {'foo': None, 'bar': None}
-        model = op.model.Model('myapp/0', meta, backend)
-
-        with self.assertRaises(RuntimeError):
-            model.resources.fetch('qux')
-
-        fake_script(self, 'resource-get', 'exit 1')
-        with self.assertRaises(subprocess.CalledProcessError):
-            model.resources.fetch('foo')
-
-        fake_script(self, 'resource-get', 'echo /var/lib/juju/agents/unit-test-0/resources/$1/$1.tgz')
-        self.assertEqual(model.resources.fetch('foo').name, 'foo.tgz')
-        self.assertEqual(model.resources.fetch('bar').name, 'bar.tgz')
-
-    def test_pod_spec(self):
-        meta = op.charm.CharmMeta()
-        meta.relations = {'db0': None, 'db1': None, 'db2': None}
-        model = op.model.Model('myapp/0', meta, op.model.ModelBackend())
-
-        fake_script(self, 'pod-spec-set', """
-                    cat $2 > $(dirname $0)/spec.json
-                    [[ -n $4 ]] && cat $4 > $(dirname $0)/k8s_res.json || true
-                    """)
-        spec_path = self.fake_script_path / 'spec.json'
-        k8s_res_path = self.fake_script_path / 'k8s_res.json'
-
-        model.pod.set_spec({'foo': 'bar'})
-        self.assertEqual(spec_path.read_text(), '{"foo": "bar"}')
-        self.assertFalse(k8s_res_path.exists())
-
-        model.pod.set_spec({'bar': 'foo'}, {'qux': 'baz'})
-        self.assertEqual(spec_path.read_text(), '{"bar": "foo"}')
-        self.assertEqual(k8s_res_path.read_text(), '{"qux": "baz"}')
->>>>>>> 022dc760
 
 
 def fake_script(test_case, name, content):
