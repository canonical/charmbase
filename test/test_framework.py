# Copyright 2019-2020 Canonical Ltd.
#
# Licensed under the Apache License, Version 2.0 (the "License");
# you may not use this file except in compliance with the License.
# You may obtain a copy of the License at
#
# http://www.apache.org/licenses/LICENSE-2.0
#
# Unless required by applicable law or agreed to in writing, software
# distributed under the License is distributed on an "AS IS" BASIS,
# WITHOUT WARRANTIES OR CONDITIONS OF ANY KIND, either express or implied.
# See the License for the specific language governing permissions and
# limitations under the License.

from test.test_helpers import fake_script, BaseTestCase
from ops.storage import NoSnapshotError
from ops.storage import SQLiteStorage
import datetime
import gc
import inspect
import io
import os
import re
import shutil
import sys
import tempfile
from unittest.mock import patch
from pathlib import Path

import logassert

from ops import charm
from ops.framework import (
    _BREAKPOINT_WELCOME_MESSAGE,
    BoundStoredState,
    CommitEvent,
    EventBase,
    _event_regex,
    ObjectEvents,
    EventSource,
    Framework,
    Handle,
    Object,
    PreCommitEvent,
    StoredList,
    StoredState,
    StoredStateData,
)
<<<<<<< HEAD
=======
from ops.storage import NoSnapshotError
from test.test_helpers import fake_script, BaseTestCase
>>>>>>> d98b7eb6


class TestFramework(BaseTestCase):

    def setUp(self):
        self.tmpdir = Path(tempfile.mkdtemp())
        self.addCleanup(shutil.rmtree, str(self.tmpdir))

        patcher = patch('ops.storage.SQLiteStorage.DB_LOCK_TIMEOUT', datetime.timedelta(0))
        patcher.start()
        self.addCleanup(patcher.stop)
        logassert.setup(self, 'ops')

    def test_deprecated_init(self):
        # For 0.7, this still works, but it is deprecated.
        framework = Framework(':memory:', None, None, None)
        self.assertLoggedWarning(
            "deprecated: Framework now takes a Storage not a path")
        self.assertIsInstance(framework._storage, SQLiteStorage)

    def test_handle_path(self):
        cases = [
            (Handle(None, "root", None), "root"),
            (Handle(None, "root", "1"), "root[1]"),
            (Handle(Handle(None, "root", None), "child", None), "root/child"),
            (Handle(Handle(None, "root", "1"), "child", "2"), "root[1]/child[2]"),
        ]
        for handle, path in cases:
            self.assertEqual(str(handle), path)
            self.assertEqual(Handle.from_path(path), handle)

    def test_handle_attrs_readonly(self):
        handle = Handle(None, 'kind', 'key')
        with self.assertRaises(AttributeError):
            handle.parent = 'foo'
        with self.assertRaises(AttributeError):
            handle.kind = 'foo'
        with self.assertRaises(AttributeError):
            handle.key = 'foo'
        with self.assertRaises(AttributeError):
            handle.path = 'foo'

    def test_restore_unknown(self):
        framework = self.create_framework()

        class Foo(Object):
            pass

        handle = Handle(None, "a_foo", "some_key")

        framework.register_type(Foo, None, handle.kind)

        try:
            framework.load_snapshot(handle)
        except NoSnapshotError as e:
            self.assertEqual(e.handle_path, str(handle))
            self.assertEqual(str(e), "no snapshot data found for a_foo[some_key] object")
        else:
            self.fail("exception NoSnapshotError not raised")

    def test_snapshot_roundtrip(self):
        class Foo:
            def __init__(self, handle, n):
                self.handle = handle
                self.my_n = n

            def snapshot(self):
                return {"My N!": self.my_n}

            def restore(self, snapshot):
                self.my_n = snapshot["My N!"] + 1

        handle = Handle(None, "a_foo", "some_key")
        event = Foo(handle, 1)

        framework1 = self.create_framework(tmpdir=self.tmpdir)
        framework1.register_type(Foo, None, handle.kind)
        framework1.save_snapshot(event)
        framework1.commit()
        framework1.close()

        framework2 = self.create_framework(tmpdir=self.tmpdir)
        framework2.register_type(Foo, None, handle.kind)
        event2 = framework2.load_snapshot(handle)
        self.assertEqual(event2.my_n, 2)

        framework2.save_snapshot(event2)
        del event2
        gc.collect()
        event3 = framework2.load_snapshot(handle)
        self.assertEqual(event3.my_n, 3)

        framework2.drop_snapshot(event.handle)
        framework2.commit()
        framework2.close()

        framework3 = self.create_framework(tmpdir=self.tmpdir)
        framework3.register_type(Foo, None, handle.kind)

        self.assertRaises(NoSnapshotError, framework3.load_snapshot, handle)

    def test_simple_event_observer(self):
        framework = self.create_framework()

        class MyEvent(EventBase):
            pass

        class MyNotifier(Object):
            foo = EventSource(MyEvent)
            bar = EventSource(MyEvent)
            baz = EventSource(MyEvent)

        class MyObserver(Object):
            def __init__(self, parent, key):
                super().__init__(parent, key)
                self.seen = []

            def on_any(self, event):
                self.seen.append("on_any:" + event.handle.kind)

            def on_foo(self, event):
                self.seen.append("on_foo:" + event.handle.kind)

        pub = MyNotifier(framework, "1")
        obs = MyObserver(framework, "1")

        framework.observe(pub.foo, obs.on_any)
        framework.observe(pub.bar, obs.on_any)

        with self.assertRaisesRegex(RuntimeError, "^Framework.observe requires a method"):
            framework.observe(pub.baz, obs)

        pub.foo.emit()
        pub.bar.emit()

        self.assertEqual(obs.seen, ["on_any:foo", "on_any:bar"])

    def test_bad_sig_observer(self):

        class MyEvent(EventBase):
            pass

        class MyNotifier(Object):
            foo = EventSource(MyEvent)
            bar = EventSource(MyEvent)
            baz = EventSource(MyEvent)
            qux = EventSource(MyEvent)

        class MyObserver(Object):
            def _on_foo(self):
                assert False, 'should not be reached'

            def _on_bar(self, event, extra):
                assert False, 'should not be reached'

            def _on_baz(self, event, extra=None, *, k):
                assert False, 'should not be reached'

            def _on_qux(self, event, extra=None):
                assert False, 'should not be reached'

        framework = self.create_framework()
        pub = MyNotifier(framework, "pub")
        obs = MyObserver(framework, "obs")

        with self.assertRaisesRegex(TypeError, "must accept event parameter"):
            framework.observe(pub.foo, obs._on_foo)
        with self.assertRaisesRegex(TypeError, "has extra required parameter"):
            framework.observe(pub.bar, obs._on_bar)
        with self.assertRaisesRegex(TypeError, "has extra required parameter"):
            framework.observe(pub.baz, obs._on_baz)
        framework.observe(pub.qux, obs._on_qux)

    def test_on_pre_commit_emitted(self):
        framework = self.create_framework(tmpdir=self.tmpdir)

        class PreCommitObserver(Object):

            _stored = StoredState()

            def __init__(self, parent, key):
                super().__init__(parent, key)
                self.seen = []
                self._stored.myinitdata = 40

            def on_pre_commit(self, event):
                self._stored.myinitdata = 41
                self._stored.mydata = 42
                self.seen.append(type(event))

            def on_commit(self, event):
                # Modifications made here will not be persisted.
                self._stored.myinitdata = 42
                self._stored.mydata = 43
                self._stored.myotherdata = 43
                self.seen.append(type(event))

        obs = PreCommitObserver(framework, None)

        framework.observe(framework.on.pre_commit, obs.on_pre_commit)

        framework.commit()

        self.assertEqual(obs._stored.myinitdata, 41)
        self.assertEqual(obs._stored.mydata, 42)
        self.assertTrue(obs.seen, [PreCommitEvent, CommitEvent])
        framework.close()

        other_framework = self.create_framework(tmpdir=self.tmpdir)

        new_obs = PreCommitObserver(other_framework, None)

        self.assertEqual(obs._stored.myinitdata, 41)
        self.assertEqual(new_obs._stored.mydata, 42)

        with self.assertRaises(AttributeError):
            new_obs._stored.myotherdata

    def test_defer_and_reemit(self):
        framework = self.create_framework()

        class MyEvent(EventBase):
            pass

        class MyNotifier1(Object):
            a = EventSource(MyEvent)
            b = EventSource(MyEvent)

        class MyNotifier2(Object):
            c = EventSource(MyEvent)

        class MyObserver(Object):
            def __init__(self, parent, key):
                super().__init__(parent, key)
                self.seen = []
                self.done = {}

            def on_any(self, event):
                self.seen.append(event.handle.kind)
                if not self.done.get(event.handle.kind):
                    event.defer()

        pub1 = MyNotifier1(framework, "1")
        pub2 = MyNotifier2(framework, "1")
        obs1 = MyObserver(framework, "1")
        obs2 = MyObserver(framework, "2")

        framework.observe(pub1.a, obs1.on_any)
        framework.observe(pub1.b, obs1.on_any)
        framework.observe(pub1.a, obs2.on_any)
        framework.observe(pub1.b, obs2.on_any)
        framework.observe(pub2.c, obs2.on_any)

        pub1.a.emit()
        pub1.b.emit()
        pub2.c.emit()

        # Events remain stored because they were deferred.
        ev_a_handle = Handle(pub1, "a", "1")
        framework.load_snapshot(ev_a_handle)
        ev_b_handle = Handle(pub1, "b", "2")
        framework.load_snapshot(ev_b_handle)
        ev_c_handle = Handle(pub2, "c", "3")
        framework.load_snapshot(ev_c_handle)
        # make sure the objects are gone before we reemit them
        gc.collect()

        framework.reemit()
        obs1.done["a"] = True
        obs2.done["b"] = True
        framework.reemit()
        framework.reemit()
        obs1.done["b"] = True
        obs2.done["a"] = True
        framework.reemit()
        obs2.done["c"] = True
        framework.reemit()
        framework.reemit()
        framework.reemit()

        self.assertEqual(" ".join(obs1.seen), "a b a b a b b b")
        self.assertEqual(" ".join(obs2.seen), "a b c a b c a b c a c a c c")

        # Now the event objects must all be gone from storage.
        self.assertRaises(NoSnapshotError, framework.load_snapshot, ev_a_handle)
        self.assertRaises(NoSnapshotError, framework.load_snapshot, ev_b_handle)
        self.assertRaises(NoSnapshotError, framework.load_snapshot, ev_c_handle)

    def test_custom_event_data(self):
        framework = self.create_framework()

        class MyEvent(EventBase):
            def __init__(self, handle, n):
                super().__init__(handle)
                self.my_n = n

            def snapshot(self):
                return {"My N!": self.my_n}

            def restore(self, snapshot):
                super().restore(snapshot)
                self.my_n = snapshot["My N!"] + 1

        class MyNotifier(Object):
            foo = EventSource(MyEvent)

        class MyObserver(Object):
            def __init__(self, parent, key):
                super().__init__(parent, key)
                self.seen = []

            def _on_foo(self, event):
                self.seen.append("on_foo:{}={}".format(event.handle.kind, event.my_n))
                event.defer()

        pub = MyNotifier(framework, "1")
        obs = MyObserver(framework, "1")

        framework.observe(pub.foo, obs._on_foo)

        pub.foo.emit(1)

        framework.reemit()

        # Two things being checked here:
        #
        # 1. There's a restore roundtrip before the event is first observed.
        #    That means the data is safe before it's ever seen, and the
        #    roundtrip logic is tested under normal circumstances.
        #
        # 2. The renotification restores from the pristine event, not
        #    from the one modified during the first restore (otherwise
        #    we'd get a foo=3).
        #
        self.assertEqual(obs.seen, ["on_foo:foo=2", "on_foo:foo=2"])

    def test_weak_observer(self):
        framework = self.create_framework()

        observed_events = []

        class MyEvent(EventBase):
            pass

        class MyEvents(ObjectEvents):
            foo = EventSource(MyEvent)

        class MyNotifier(Object):
            on = MyEvents()

        class MyObserver(Object):
            def _on_foo(self, event):
                observed_events.append("foo")

        pub = MyNotifier(framework, "1")
        obs = MyObserver(framework, "2")

        framework.observe(pub.on.foo, obs._on_foo)
        pub.on.foo.emit()
        self.assertEqual(observed_events, ["foo"])
        # Now delete the observer, and note that when we emit the event, it
        # doesn't update the local slice again
        del obs
        gc.collect()
        pub.on.foo.emit()
        self.assertEqual(observed_events, ["foo"])

    def test_forget_and_multiple_objects(self):
        framework = self.create_framework()

        class MyObject(Object):
            pass

        o1 = MyObject(framework, "path")
        # Creating a second object at the same path should fail with RuntimeError
        with self.assertRaises(RuntimeError):
            o2 = MyObject(framework, "path")
        # Unless we _forget the object first
        framework._forget(o1)
        o2 = MyObject(framework, "path")
        self.assertEqual(o1.handle.path, o2.handle.path)
        # Deleting the tracked object should also work
        del o2
        gc.collect()
        o3 = MyObject(framework, "path")
        self.assertEqual(o1.handle.path, o3.handle.path)
        framework.close()
        # Or using a second framework
        framework_copy = self.create_framework()
        o_copy = MyObject(framework_copy, "path")
        self.assertEqual(o1.handle.path, o_copy.handle.path)

    def test_forget_and_multiple_objects_with_load_snapshot(self):
        framework = self.create_framework(tmpdir=self.tmpdir)

        class MyObject(Object):
            def __init__(self, parent, name):
                super().__init__(parent, name)
                self.value = name

            def snapshot(self):
                return self.value

            def restore(self, value):
                self.value = value

        framework.register_type(MyObject, None, MyObject.handle_kind)
        o1 = MyObject(framework, "path")
        framework.save_snapshot(o1)
        framework.commit()
        o_handle = o1.handle
        del o1
        gc.collect()
        o2 = framework.load_snapshot(o_handle)
        # Trying to load_snapshot a second object at the same path should fail with RuntimeError
        with self.assertRaises(RuntimeError):
            framework.load_snapshot(o_handle)
        # Unless we _forget the object first
        framework._forget(o2)
        o3 = framework.load_snapshot(o_handle)
        self.assertEqual(o2.value, o3.value)
        # A loaded object also prevents direct creation of an object
        with self.assertRaises(RuntimeError):
            MyObject(framework, "path")
        framework.close()
        # But we can create an object, or load a snapshot in a copy of the framework
        framework_copy1 = self.create_framework(tmpdir=self.tmpdir)
        o_copy1 = MyObject(framework_copy1, "path")
        self.assertEqual(o_copy1.value, "path")
        framework_copy1.close()
        framework_copy2 = self.create_framework(tmpdir=self.tmpdir)
        framework_copy2.register_type(MyObject, None, MyObject.handle_kind)
        o_copy2 = framework_copy2.load_snapshot(o_handle)
        self.assertEqual(o_copy2.value, "path")

    def test_events_base(self):
        framework = self.create_framework()

        class MyEvent(EventBase):
            pass

        class MyEvents(ObjectEvents):
            foo = EventSource(MyEvent)
            bar = EventSource(MyEvent)

        class MyNotifier(Object):
            on = MyEvents()

        class MyObserver(Object):
            def __init__(self, parent, key):
                super().__init__(parent, key)
                self.seen = []

            def _on_foo(self, event):
                self.seen.append("on_foo:{}".format(event.handle.kind))
                event.defer()

            def _on_bar(self, event):
                self.seen.append("on_bar:{}".format(event.handle.kind))

        pub = MyNotifier(framework, "1")
        obs = MyObserver(framework, "1")

        # Confirm that temporary persistence of BoundEvents doesn't cause errors,
        # and that events can be observed.
        for bound_event, handler in [(pub.on.foo, obs._on_foo), (pub.on.bar, obs._on_bar)]:
            framework.observe(bound_event, handler)

        # Confirm that events can be emitted and seen.
        pub.on.foo.emit()

        self.assertEqual(obs.seen, ["on_foo:foo"])

    def test_conflicting_event_attributes(self):
        class MyEvent(EventBase):
            pass

        event = EventSource(MyEvent)

        class MyEvents(ObjectEvents):
            foo = event

        with self.assertRaises(RuntimeError) as cm:
            class OtherEvents(ObjectEvents):
                foo = event
        self.assertEqual(
            str(cm.exception),
            "EventSource(MyEvent) reused as MyEvents.foo and OtherEvents.foo")

        with self.assertRaises(RuntimeError) as cm:
            class MyNotifier(Object):
                on = MyEvents()
                bar = event
        self.assertEqual(
            str(cm.exception),
            "EventSource(MyEvent) reused as MyEvents.foo and MyNotifier.bar")

    def test_reemit_ignores_unknown_event_type(self):
        # The event type may have been gone for good, and nobody cares,
        # so this shouldn't be an error scenario.

        framework = self.create_framework()

        class MyEvent(EventBase):
            pass

        class MyNotifier(Object):
            foo = EventSource(MyEvent)

        class MyObserver(Object):
            def __init__(self, parent, key):
                super().__init__(parent, key)
                self.seen = []

            def _on_foo(self, event):
                self.seen.append(event.handle)
                event.defer()

        pub = MyNotifier(framework, "1")
        obs = MyObserver(framework, "1")

        framework.observe(pub.foo, obs._on_foo)
        pub.foo.emit()

        event_handle = obs.seen[0]
        self.assertEqual(event_handle.kind, "foo")

        framework.commit()
        framework.close()

        framework_copy = self.create_framework()

        # No errors on missing event types here.
        framework_copy.reemit()

        # Register the type and check that the event is gone from storage.
        framework_copy.register_type(MyEvent, event_handle.parent, event_handle.kind)
        self.assertRaises(NoSnapshotError, framework_copy.load_snapshot, event_handle)

    def test_auto_register_event_types(self):
        framework = self.create_framework()

        class MyFoo(EventBase):
            pass

        class MyBar(EventBase):
            pass

        class MyEvents(ObjectEvents):
            foo = EventSource(MyFoo)

        class MyNotifier(Object):
            on = MyEvents()
            bar = EventSource(MyBar)

        class MyObserver(Object):
            def __init__(self, parent, key):
                super().__init__(parent, key)
                self.seen = []

            def _on_foo(self, event):
                self.seen.append("on_foo:{}:{}".format(type(event).__name__, event.handle.kind))
                event.defer()

            def _on_bar(self, event):
                self.seen.append("on_bar:{}:{}".format(type(event).__name__, event.handle.kind))
                event.defer()

        pub = MyNotifier(framework, "1")
        obs = MyObserver(framework, "1")

        pub.on.foo.emit()
        pub.bar.emit()

        framework.observe(pub.on.foo, obs._on_foo)
        framework.observe(pub.bar, obs._on_bar)

        pub.on.foo.emit()
        pub.bar.emit()

        self.assertEqual(obs.seen, ["on_foo:MyFoo:foo", "on_bar:MyBar:bar"])

    def test_dynamic_event_types(self):
        framework = self.create_framework()

        class MyEventsA(ObjectEvents):
            handle_kind = 'on_a'

        class MyEventsB(ObjectEvents):
            handle_kind = 'on_b'

        class MyNotifier(Object):
            on_a = MyEventsA()
            on_b = MyEventsB()

        class MyObserver(Object):
            def __init__(self, parent, key):
                super().__init__(parent, key)
                self.seen = []

            def _on_foo(self, event):
                self.seen.append("on_foo:{}:{}".format(type(event).__name__, event.handle.kind))
                event.defer()

            def _on_bar(self, event):
                self.seen.append("on_bar:{}:{}".format(type(event).__name__, event.handle.kind))
                event.defer()

        pub = MyNotifier(framework, "1")
        obs = MyObserver(framework, "1")

        class MyFoo(EventBase):
            pass

        class MyBar(EventBase):
            pass

        class DeadBeefEvent(EventBase):
            pass

        class NoneEvent(EventBase):
            pass

        pub.on_a.define_event("foo", MyFoo)
        pub.on_b.define_event("bar", MyBar)

        framework.observe(pub.on_a.foo, obs._on_foo)
        framework.observe(pub.on_b.bar, obs._on_bar)

        pub.on_a.foo.emit()
        pub.on_b.bar.emit()

        self.assertEqual(obs.seen, ["on_foo:MyFoo:foo", "on_bar:MyBar:bar"])

        # Definitions remained local to the specific type.
        self.assertRaises(AttributeError, lambda: pub.on_a.bar)
        self.assertRaises(AttributeError, lambda: pub.on_b.foo)

        # Try to use an event name which is not a valid python identifier.
        with self.assertRaises(RuntimeError):
            pub.on_a.define_event("dead-beef", DeadBeefEvent)

        # Try to use a python keyword for an event name.
        with self.assertRaises(RuntimeError):
            pub.on_a.define_event("None", NoneEvent)

        # Try to override an existing attribute.
        with self.assertRaises(RuntimeError):
            pub.on_a.define_event("foo", MyFoo)

    def test_event_key_roundtrip(self):
        class MyEvent(EventBase):
            def __init__(self, handle, value):
                super().__init__(handle)
                self.value = value

            def snapshot(self):
                return self.value

            def restore(self, value):
                self.value = value

        class MyNotifier(Object):
            foo = EventSource(MyEvent)

        class MyObserver(Object):
            has_deferred = False

            def __init__(self, parent, key):
                super().__init__(parent, key)
                self.seen = []

            def _on_foo(self, event):
                self.seen.append((event.handle.key, event.value))
                # Only defer the first event and once.
                if not MyObserver.has_deferred:
                    event.defer()
                    MyObserver.has_deferred = True

        framework1 = self.create_framework(tmpdir=self.tmpdir)
        pub1 = MyNotifier(framework1, "pub")
        obs1 = MyObserver(framework1, "obs")
        framework1.observe(pub1.foo, obs1._on_foo)
        pub1.foo.emit('first')
        self.assertEqual(obs1.seen, [('1', 'first')])

        framework1.commit()
        framework1.close()
        del framework1

        framework2 = self.create_framework(tmpdir=self.tmpdir)
        pub2 = MyNotifier(framework2, "pub")
        obs2 = MyObserver(framework2, "obs")
        framework2.observe(pub2.foo, obs2._on_foo)
        pub2.foo.emit('second')
        framework2.reemit()

        # First observer didn't get updated, since framework it was bound to is gone.
        self.assertEqual(obs1.seen, [('1', 'first')])
        # Second observer saw the new event plus the reemit of the first event.
        # (The event key goes up by 2 due to the pre-commit and commit events.)
        self.assertEqual(obs2.seen, [('4', 'second'), ('1', 'first')])

    def test_helper_properties(self):
        framework = self.create_framework()
        framework.model = 'test-model'
        framework.meta = 'test-meta'

        my_obj = Object(framework, 'my_obj')
        self.assertEqual(my_obj.model, framework.model)

    def test_ban_concurrent_frameworks(self):
        f = self.create_framework(tmpdir=self.tmpdir)
        with self.assertRaises(Exception) as cm:
            self.create_framework(tmpdir=self.tmpdir)
        self.assertIn('database is locked', str(cm.exception))
        f.close()

    def test_snapshot_saving_restricted_to_simple_types(self):
        # this can not be saved, as it has not simple types!
        to_be_saved = {"bar": TestFramework}

        class FooEvent(EventBase):
            def snapshot(self):
                return to_be_saved

        handle = Handle(None, "a_foo", "some_key")
        event = FooEvent(handle)

        framework = self.create_framework()
        framework.register_type(FooEvent, None, handle.kind)
        with self.assertRaises(ValueError) as cm:
            framework.save_snapshot(event)
        expected = (
            "unable to save the data for FooEvent, it must contain only simple types: "
            "{'bar': <class 'test.test_framework.TestFramework'>}")
        self.assertEqual(str(cm.exception), expected)

    def test_unobserved_events_dont_leave_cruft(self):
        class FooEvent(EventBase):
            def snapshot(self):
                return {'content': 1}

        class Events(ObjectEvents):
            foo = EventSource(FooEvent)

        class Emitter(Object):
            on = Events()

        framework = self.create_framework()
        e = Emitter(framework, 'key')
        e.on.foo.emit()
        ev_1_handle = Handle(e.on, "foo", "1")
        with self.assertRaises(NoSnapshotError):
            framework.load_snapshot(ev_1_handle)
        # Committing will save the framework's state, but no other snapshots should be saved
        framework.commit()
        events = framework._storage.list_snapshots()
        self.assertEqual(list(events), [framework._stored.handle.path])

    def test_event_regex(self):
        examples = [
            'Ubuntu/on/config_changed[7]',
            'on/commit[9]',
            'on/pre_commit[8]',
        ]
        non_examples = [
            'StoredStateData[_stored]',
            'ObjectWithSTorage[obj]StoredStateData[_stored]',
        ]
        regex = re.compile(_event_regex)
        for e in examples:
            self.assertIsNotNone(regex.match(e))
        for e in non_examples:
            self.assertIsNone(regex.match(e))

    def test_remove_unreferenced_events(self):
        framework = self.create_framework()

        class Evt(EventBase):
            pass

        class Events(ObjectEvents):
            event = EventSource(Evt)

        class ObjectWithStorage(Object):
            _stored = StoredState()
            on = Events()

            def __init__(self, framework, key):
                super().__init__(framework, key)
                self._stored.set_default(foo=2)
                self.framework.observe(self.on.event, self._on_event)

            def _on_event(self, event):
                event.defer()

        # This is an event that 'happened in the past' that doesn't have an associated notice.
        o = ObjectWithStorage(framework, 'obj')
        handle = Handle(o.on, 'event', '100')
        event = Evt(handle)
        framework.save_snapshot(event)
        self.assertEqual(list(framework._storage.list_snapshots()), [handle.path])
        o.on.event.emit()
        self.assertEqual(
            list(framework._storage.notices('')),
            [('ObjectWithStorage[obj]/on/event[1]', 'ObjectWithStorage[obj]', '_on_event')])
        framework.commit()
        self.assertEqual(
            sorted(framework._storage.list_snapshots()),
            sorted(['ObjectWithStorage[obj]/on/event[100]',
                    'StoredStateData[_stored]',
                    'ObjectWithStorage[obj]/StoredStateData[_stored]',
                    'ObjectWithStorage[obj]/on/event[1]']))
        framework.remove_unreferenced_events()
        self.assertEqual(
            sorted(framework._storage.list_snapshots()),
            sorted([
                'StoredStateData[_stored]',
                'ObjectWithStorage[obj]/StoredStateData[_stored]',
                'ObjectWithStorage[obj]/on/event[1]']))


class TestStoredState(BaseTestCase):

    def setUp(self):
        self.tmpdir = Path(tempfile.mkdtemp())
        self.addCleanup(shutil.rmtree, str(self.tmpdir))

    def test_basic_state_storage(self):
        class SomeObject(Object):
            _stored = StoredState()

        self._stored_state_tests(SomeObject)

    def test_straight_subclass(self):
        class SomeObject(Object):
            _stored = StoredState()

        class Sub(SomeObject):
            pass

        self._stored_state_tests(Sub)

    def test_straight_sub_subclass(self):
        class SomeObject(Object):
            _stored = StoredState()

        class Sub(SomeObject):
            pass

        class SubSub(SomeObject):
            pass

        self._stored_state_tests(SubSub)

    def test_two_subclasses(self):
        class SomeObject(Object):
            _stored = StoredState()

        class SubA(SomeObject):
            pass

        class SubB(SomeObject):
            pass

        self._stored_state_tests(SubA)
        self._stored_state_tests(SubB)

    def test_the_crazy_thing(self):
        class NoState(Object):
            pass

        class StatedObject(NoState):
            _stored = StoredState()

        class Sibling(NoState):
            pass

        class FinalChild(StatedObject, Sibling):
            pass

        self._stored_state_tests(FinalChild)

    def _stored_state_tests(self, cls):
        framework = self.create_framework(tmpdir=self.tmpdir)
        obj = cls(framework, "1")

        try:
            obj._stored.foo
        except AttributeError as e:
            self.assertEqual(str(e), "attribute 'foo' is not stored")
        else:
            self.fail("AttributeError not raised")

        try:
            obj._stored.on = "nonono"
        except AttributeError as e:
            self.assertEqual(str(e), "attribute 'on' is reserved and cannot be set")
        else:
            self.fail("AttributeError not raised")

        obj._stored.foo = 41
        obj._stored.foo = 42
        obj._stored.bar = "s"
        obj._stored.baz = 4.2
        obj._stored.bing = True

        self.assertEqual(obj._stored.foo, 42)

        framework.commit()

        # This won't be committed, and should not be seen.
        obj._stored.foo = 43

        framework.close()

        # Since this has the same absolute object handle, it will get its state back.
        framework_copy = self.create_framework(tmpdir=self.tmpdir)
        obj_copy = cls(framework_copy, "1")
        self.assertEqual(obj_copy._stored.foo, 42)
        self.assertEqual(obj_copy._stored.bar, "s")
        self.assertEqual(obj_copy._stored.baz, 4.2)
        self.assertEqual(obj_copy._stored.bing, True)

        framework_copy.close()

    def test_two_subclasses_no_conflicts(self):
        class Base(Object):
            _stored = StoredState()

        class SubA(Base):
            pass

        class SubB(Base):
            pass

        framework = self.create_framework(tmpdir=self.tmpdir)
        a = SubA(framework, None)
        b = SubB(framework, None)
        z = Base(framework, None)

        a._stored.foo = 42
        b._stored.foo = "hello"
        z._stored.foo = {1}

        framework.commit()
        framework.close()

        framework2 = self.create_framework(tmpdir=self.tmpdir)
        a2 = SubA(framework2, None)
        b2 = SubB(framework2, None)
        z2 = Base(framework2, None)

        self.assertEqual(a2._stored.foo, 42)
        self.assertEqual(b2._stored.foo, "hello")
        self.assertEqual(z2._stored.foo, {1})

    def test_two_names_one_state(self):
        class Mine(Object):
            _stored = StoredState()
            _stored2 = _stored

        framework = self.create_framework()
        obj = Mine(framework, None)

        with self.assertRaises(RuntimeError):
            obj._stored.foo = 42

        with self.assertRaises(RuntimeError):
            obj._stored2.foo = 42

        framework.close()

        # make sure we're not changing the object on failure
        self.assertNotIn("_stored", obj.__dict__)
        self.assertNotIn("_stored2", obj.__dict__)

    def test_same_name_two_classes(self):
        class Base(Object):
            pass

        class A(Base):
            _stored = StoredState()

        class B(Base):
            _stored = A._stored

        framework = self.create_framework()
        a = A(framework, None)
        b = B(framework, None)

        # NOTE it's the second one that actually triggers the
        # exception, but that's an implementation detail
        a._stored.foo = 42

        with self.assertRaises(RuntimeError):
            b._stored.foo = "xyzzy"

        framework.close()

        # make sure we're not changing the object on failure
        self.assertNotIn("_stored", b.__dict__)

    def test_mutable_types_invalid(self):
        framework = self.create_framework()

        class SomeObject(Object):
            _stored = StoredState()

        obj = SomeObject(framework, '1')
        try:
            class CustomObject:
                pass
            obj._stored.foo = CustomObject()
        except AttributeError as e:
            self.assertEqual(
                str(e),
                "attribute 'foo' cannot be a CustomObject: must be int/float/dict/list/etc")
        else:
            self.fail('AttributeError not raised')

        framework.commit()

    def test_mutable_types(self):
        # Test and validation functions in a list of 2-tuples.
        # Assignment and keywords like del are not supported in lambdas
        #  so functions are used instead.
        test_operations = [(
            lambda: {},         # Operand A.
            None,               # Operand B.
            {},                 # Expected result.
            lambda a, b: None,  # Operation to perform.
            lambda res, expected_res: self.assertEqual(res, expected_res)  # Validation to perform.
        ), (
            lambda: {},
            {'a': {}},
            {'a': {}},
            lambda a, b: a.update(b),
            lambda res, expected_res: self.assertEqual(res, expected_res)
        ), (
            lambda: {'a': {}},
            {'b': 'c'},
            {'a': {'b': 'c'}},
            lambda a, b: a['a'].update(b),
            lambda res, expected_res: self.assertEqual(res, expected_res)
        ), (
            lambda: {'a': {'b': 'c'}},
            {'d': 'e'},
            {'a': {'b': 'c', 'd': 'e'}},
            lambda a, b: a['a'].update(b),
            lambda res, expected_res: self.assertEqual(res, expected_res)
        ), (
            lambda: {'a': {'b': 'c', 'd': 'e'}},
            'd',
            {'a': {'b': 'c'}},
            lambda a, b: a['a'].pop(b),
            lambda res, expected_res: self.assertEqual(res, expected_res)
        ), (
            lambda: {'s': set()},
            'a',
            {'s': {'a'}},
            lambda a, b: a['s'].add(b),
            lambda res, expected_res: self.assertEqual(res, expected_res)
        ), (
            lambda: {'s': {'a'}},
            'a',
            {'s': set()},
            lambda a, b: a['s'].discard(b),
            lambda res, expected_res: self.assertEqual(res, expected_res)
        ), (
            lambda: [],
            None,
            [],
            lambda a, b: None,
            lambda res, expected_res: self.assertEqual(res, expected_res)
        ), (
            lambda: [],
            'a',
            ['a'],
            lambda a, b: a.append(b),
            lambda res, expected_res: self.assertEqual(res, expected_res)
        ), (
            lambda: ['a'],
            ['c'],
            ['a', ['c']],
            lambda a, b: a.append(b),
            lambda res, expected_res: (
                self.assertEqual(res, expected_res),
                self.assertIsInstance(res[1], StoredList),
            )
        ), (
            lambda: ['a', ['c']],
            'b',
            ['b', 'a', ['c']],
            lambda a, b: a.insert(0, b),
            lambda res, expected_res: self.assertEqual(res, expected_res)
        ), (
            lambda: ['b', 'a', ['c']],
            ['d'],
            ['b', ['d'], 'a', ['c']],
            lambda a, b: a.insert(1, b),
            lambda res, expected_res: (
                self.assertEqual(res, expected_res),
                self.assertIsInstance(res[1], StoredList)
            ),
        ), (
            lambda: ['b', 'a', ['c']],
            ['d'],
            ['b', ['d'], ['c']],
            # a[1] = b
            lambda a, b: a.__setitem__(1, b),
            lambda res, expected_res: (
                self.assertEqual(res, expected_res),
                self.assertIsInstance(res[1], StoredList)
            ),
        ), (
            lambda: ['b', ['d'], 'a', ['c']],
            0,
            [['d'], 'a', ['c']],
            lambda a, b: a.pop(b),
            lambda res, expected_res: self.assertEqual(res, expected_res)
        ), (
            lambda: [['d'], 'a', ['c']],
            ['d'],
            ['a', ['c']],
            lambda a, b: a.remove(b),
            lambda res, expected_res: self.assertEqual(res, expected_res)
        ), (
            lambda: ['a', ['c']],
            'd',
            ['a', ['c', 'd']],
            lambda a, b: a[1].append(b),
            lambda res, expected_res: self.assertEqual(res, expected_res)
        ), (
            lambda: ['a', ['c', 'd']],
            1,
            ['a', ['c']],
            lambda a, b: a[1].pop(b),
            lambda res, expected_res: self.assertEqual(res, expected_res)
        ), (
            lambda: ['a', ['c']],
            'd',
            ['a', ['c', 'd']],
            lambda a, b: a[1].insert(1, b),
            lambda res, expected_res: self.assertEqual(res, expected_res)
        ), (
            lambda: ['a', ['c', 'd']],
            'd',
            ['a', ['c']],
            lambda a, b: a[1].remove(b),
            lambda res, expected_res: self.assertEqual(res, expected_res)
        ), (
            lambda: set(),
            None,
            set(),
            lambda a, b: None,
            lambda res, expected_res: self.assertEqual(res, expected_res)
        ), (
            lambda: set(),
            'a',
            set(['a']),
            lambda a, b: a.add(b),
            lambda res, expected_res: self.assertEqual(res, expected_res)
        ), (
            lambda: set(['a']),
            'a',
            set(),
            lambda a, b: a.discard(b),
            lambda res, expected_res: self.assertEqual(res, expected_res)
        ), (
            lambda: set(),
            {'a'},
            set(),
            # Nested sets are not allowed as sets themselves are not hashable.
            lambda a, b: self.assertRaises(TypeError, a.add, b),
            lambda res, expected_res: self.assertEqual(res, expected_res)
        )]

        class SomeObject(Object):
            _stored = StoredState()

        class WrappedFramework(Framework):
            def __init__(self, store, charm_dir, meta, model):
                super().__init__(store, charm_dir, meta, model)
                self.snapshots = []

            def save_snapshot(self, value):
                if value.handle.path == 'SomeObject[1]/StoredStateData[_stored]':
                    self.snapshots.append((type(value), value.snapshot()))
                return super().save_snapshot(value)

        # Validate correctness of modification operations.
        for get_a, b, expected_res, op, validate_op in test_operations:
            storage = SQLiteStorage(self.tmpdir / "framework.data")
            framework = WrappedFramework(storage, self.tmpdir, None, None)
            obj = SomeObject(framework, '1')

            obj._stored.a = get_a()
            self.assertTrue(isinstance(obj._stored, BoundStoredState))

            op(obj._stored.a, b)
            validate_op(obj._stored.a, expected_res)

            obj._stored.a = get_a()
            framework.commit()
            # We should see an update for initializing a
            self.assertEqual(framework.snapshots, [
                (StoredStateData, {'a': get_a()}),
            ])
            del obj
            gc.collect()
            obj_copy1 = SomeObject(framework, '1')
            self.assertEqual(obj_copy1._stored.a, get_a())

            op(obj_copy1._stored.a, b)
            validate_op(obj_copy1._stored.a, expected_res)
            framework.commit()
            framework.close()

            storage_copy = SQLiteStorage(self.tmpdir / "framework.data")
            framework_copy = WrappedFramework(storage_copy, self.tmpdir, None, None)

            obj_copy2 = SomeObject(framework_copy, '1')

            validate_op(obj_copy2._stored.a, expected_res)

            # Commit saves the pre-commit and commit events, and the framework
            # event counter, but shouldn't update the stored state of my object
            framework.snapshots.clear()
            framework_copy.commit()
            self.assertEqual(framework_copy.snapshots, [])
            framework_copy.close()

    def test_comparison_operations(self):
        test_operations = [(
            {"1"},               # Operand A.
            {"1", "2"},          # Operand B.
            lambda a, b: a < b,  # Operation to test.
            True,                # Result of op(A, B).
            False,               # Result of op(B, A).
        ), (
            {"1"},
            {"1", "2"},
            lambda a, b: a > b,
            False,
            True
        ), (
            # Empty set comparison.
            set(),
            set(),
            lambda a, b: a == b,
            True,
            True
        ), (
            {"a", "c"},
            {"c", "a"},
            lambda a, b: a == b,
            True,
            True
        ), (
            dict(),
            dict(),
            lambda a, b: a == b,
            True,
            True
        ), (
            {"1": "2"},
            {"1": "2"},
            lambda a, b: a == b,
            True,
            True
        ), (
            {"1": "2"},
            {"1": "3"},
            lambda a, b: a == b,
            False,
            False
        ), (
            [],
            [],
            lambda a, b: a == b,
            True,
            True
        ), (
            [1, 2],
            [1, 2],
            lambda a, b: a == b,
            True,
            True
        ), (
            [1, 2, 5, 6],
            [1, 2, 5, 8, 10],
            lambda a, b: a <= b,
            True,
            False
        ), (
            [1, 2, 5, 6],
            [1, 2, 5, 8, 10],
            lambda a, b: a < b,
            True,
            False
        ), (
            [1, 2, 5, 8],
            [1, 2, 5, 6, 10],
            lambda a, b: a > b,
            True,
            False
        ), (
            [1, 2, 5, 8],
            [1, 2, 5, 6, 10],
            lambda a, b: a >= b,
            True,
            False
        )]

        class SomeObject(Object):
            _stored = StoredState()

        framework = self.create_framework()

        for i, (a, b, op, op_ab, op_ba) in enumerate(test_operations):
            obj = SomeObject(framework, str(i))
            obj._stored.a = a
            self.assertEqual(op(obj._stored.a, b), op_ab)
            self.assertEqual(op(b, obj._stored.a), op_ba)

    def test_set_operations(self):
        test_operations = [(
            {"1"},  # A set to test an operation against (other_set).
            lambda a, b: a | b,  # An operation to test.
            {"1", "a", "b"},  # The expected result of operation(obj._stored.set, other_set).
            {"1", "a", "b"}  # The expected result of operation(other_set, obj._stored.set).
        ), (
            {"a", "c"},
            lambda a, b: a - b,
            {"b"},
            {"c"}
        ), (
            {"a", "c"},
            lambda a, b: a & b,
            {"a"},
            {"a"}
        ), (
            {"a", "c", "d"},
            lambda a, b: a ^ b,
            {"b", "c", "d"},
            {"b", "c", "d"}
        ), (
            set(),
            lambda a, b: set(a),
            {"a", "b"},
            set()
        )]

        class SomeObject(Object):
            _stored = StoredState()

        framework = self.create_framework()

        # Validate that operations between StoredSet and built-in sets
        # only result in built-in sets being returned.
        # Make sure that commutativity is preserved and that the
        # original sets are not changed or used as a result.
        for i, (variable_operand, operation, ab_res, ba_res) in enumerate(test_operations):
            obj = SomeObject(framework, str(i))
            obj._stored.set = {"a", "b"}

            for a, b, expected in [
                    (obj._stored.set, variable_operand, ab_res),
                    (variable_operand, obj._stored.set, ba_res)]:
                old_a = set(a)
                old_b = set(b)

                result = operation(a, b)
                self.assertEqual(result, expected)

                # Common sanity checks
                self.assertIsNot(obj._stored.set._under, result)
                self.assertIsNot(result, a)
                self.assertIsNot(result, b)
                self.assertEqual(a, old_a)
                self.assertEqual(b, old_b)

    def test_set_default(self):
        framework = self.create_framework()

        class StatefulObject(Object):
            _stored = StoredState()
        parent = StatefulObject(framework, 'key')
        parent._stored.set_default(foo=1)
        self.assertEqual(parent._stored.foo, 1)
        parent._stored.set_default(foo=2)
        # foo was already set, so it doesn't get replaced
        self.assertEqual(parent._stored.foo, 1)
        parent._stored.set_default(foo=3, bar=4)
        self.assertEqual(parent._stored.foo, 1)
        self.assertEqual(parent._stored.bar, 4)
        # reloading the state still leaves things at the default values
        framework.commit()
        del parent
        parent = StatefulObject(framework, 'key')
        parent._stored.set_default(foo=5, bar=6)
        self.assertEqual(parent._stored.foo, 1)
        self.assertEqual(parent._stored.bar, 4)
        # TODO: jam 2020-01-30 is there a clean way to tell that
        #       parent._stored._data.dirty is False?


class GenericObserver(Object):
    """Generic observer for the tests."""

    def __init__(self, parent, key):
        super().__init__(parent, key)
        self.called = False

    def callback_method(self, event):
        """Set the instance .called to True."""
        self.called = True


@patch('sys.stderr', new_callable=io.StringIO)
class BreakpointTests(BaseTestCase):

    def setUp(self):
        super().setUp()
        logassert.setup(self, 'ops')

    def test_ignored(self, fake_stderr):
        # It doesn't do anything really unless proper environment is there.
        with patch.dict(os.environ):
            os.environ.pop('JUJU_DEBUG_AT', None)
            framework = self.create_framework()

        with patch('pdb.Pdb.set_trace') as mock:
            framework.breakpoint()
        self.assertEqual(mock.call_count, 0)
        self.assertEqual(fake_stderr.getvalue(), "")
        self.assertNotLoggedWarning("Breakpoint", "skipped")

    def test_pdb_properly_called(self, fake_stderr):
        # The debugger needs to leave the user in the frame where the breakpoint is executed,
        # which for the test is the frame we're calling it here in the test :).
        with patch.dict(os.environ, {'JUJU_DEBUG_AT': 'all'}):
            framework = self.create_framework()

        with patch('pdb.Pdb.set_trace') as mock:
            this_frame = inspect.currentframe()
            framework.breakpoint()

        self.assertEqual(mock.call_count, 1)
        self.assertEqual(mock.call_args, ((this_frame,), {}))

    def test_welcome_message(self, fake_stderr):
        # Check that an initial message is shown to the user when code is interrupted.
        with patch.dict(os.environ, {'JUJU_DEBUG_AT': 'all'}):
            framework = self.create_framework()
        with patch('pdb.Pdb.set_trace'):
            framework.breakpoint()
        self.assertEqual(fake_stderr.getvalue(), _BREAKPOINT_WELCOME_MESSAGE)

    def test_welcome_message_not_multiple(self, fake_stderr):
        # Check that an initial message is NOT shown twice if the breakpoint is exercised
        # twice in the same run.
        with patch.dict(os.environ, {'JUJU_DEBUG_AT': 'all'}):
            framework = self.create_framework()
        with patch('pdb.Pdb.set_trace'):
            framework.breakpoint()
            self.assertEqual(fake_stderr.getvalue(), _BREAKPOINT_WELCOME_MESSAGE)
            framework.breakpoint()
            self.assertEqual(fake_stderr.getvalue(), _BREAKPOINT_WELCOME_MESSAGE)

    def test_builtin_breakpoint_hooked(self, fake_stderr):
        # Verify that the proper hook is set.
        with patch.dict(os.environ, {'JUJU_DEBUG_AT': 'all'}):
            self.create_framework()  # creating the framework setups the hook
        with patch('pdb.Pdb.set_trace') as mock:
            # Calling through sys, not breakpoint() directly, so we can run the
            # tests with Py < 3.7.
            sys.breakpointhook()
        self.assertEqual(mock.call_count, 1)

    def test_breakpoint_names(self, fake_stderr):
        framework = self.create_framework()

        # Name rules:
        # - must start and end with lowercase alphanumeric characters
        # - only contain lowercase alphanumeric characters, or the hyphen "-"
        good_names = [
            'foobar',
            'foo-bar-baz',
            'foo-------bar',
            'foo123',
            '778',
            '77-xx',
            'a-b',
            'ab',
            'x',
        ]
        for name in good_names:
            with self.subTest(name=name):
                framework.breakpoint(name)

        bad_names = [
            '',
            '.',
            '-',
            '...foo',
            'foo.bar',
            'bar--'
            'FOO',
            'FooBar',
            'foo bar',
            'foo_bar',
            '/foobar',
            'break-here-☚',
        ]
        msg = 'breakpoint names must look like "foo" or "foo-bar"'
        for name in bad_names:
            with self.subTest(name=name):
                with self.assertRaises(ValueError) as cm:
                    framework.breakpoint(name)
                self.assertEqual(str(cm.exception), msg)

        reserved_names = [
            'all',
            'hook',
        ]
        msg = 'breakpoint names "all" and "hook" are reserved'
        for name in reserved_names:
            with self.subTest(name=name):
                with self.assertRaises(ValueError) as cm:
                    framework.breakpoint(name)
                self.assertEqual(str(cm.exception), msg)

        not_really_names = [
            123,
            1.1,
            False,
        ]
        for name in not_really_names:
            with self.subTest(name=name):
                with self.assertRaises(TypeError) as cm:
                    framework.breakpoint(name)
                self.assertEqual(str(cm.exception), 'breakpoint names must be strings')

    def check_trace_set(self, envvar_value, breakpoint_name, call_count):
        """Helper to check the diverse combinations of situations."""
        with patch.dict(os.environ, {'JUJU_DEBUG_AT': envvar_value}):
            framework = self.create_framework()
        with patch('pdb.Pdb.set_trace') as mock:
            framework.breakpoint(breakpoint_name)
        self.assertEqual(mock.call_count, call_count)

    def test_unnamed_indicated_all(self, fake_stderr):
        # If 'all' is indicated, unnamed breakpoints will always activate.
        self.check_trace_set('all', None, 1)

    def test_unnamed_indicated_hook(self, fake_stderr):
        # Special value 'hook' was indicated, nothing to do with any call.
        self.check_trace_set('hook', None, 0)

    def test_named_indicated_specifically(self, fake_stderr):
        # Some breakpoint was indicated, and the framework call used exactly that name.
        self.check_trace_set('mybreak', 'mybreak', 1)

    def test_named_indicated_unnamed(self, fake_stderr):
        # Some breakpoint was indicated, but the framework call was unnamed
        self.check_trace_set('some-breakpoint', None, 0)
        self.assertLoggedWarning(
            "Breakpoint None skipped",
            "not found in the requested breakpoints: ['some-breakpoint']")

    def test_named_indicated_somethingelse(self, fake_stderr):
        # Some breakpoint was indicated, but the framework call was with a different name
        self.check_trace_set('some-breakpoint', 'other-name', 0)
        self.assertLoggedWarning(
            "Breakpoint 'other-name' skipped",
            "not found in the requested breakpoints: ['some-breakpoint']")

    def test_named_indicated_ingroup(self, fake_stderr):
        # A multiple breakpoint was indicated, and the framework call used a name among those.
        self.check_trace_set('some,mybreak,foobar', 'mybreak', 1)

    def test_named_indicated_all(self, fake_stderr):
        # The framework indicated 'all', which includes any named breakpoint set.
        self.check_trace_set('all', 'mybreak', 1)

    def test_named_indicated_hook(self, fake_stderr):
        # The framework indicated the special value 'hook', nothing to do with any named call.
        self.check_trace_set('hook', 'mybreak', 0)


class DebugHookTests(BaseTestCase):

    def test_envvar_parsing_missing(self):
        with patch.dict(os.environ):
            os.environ.pop('JUJU_DEBUG_AT', None)
            framework = self.create_framework()
        self.assertEqual(framework._juju_debug_at, ())

    def test_envvar_parsing_empty(self):
        with patch.dict(os.environ, {'JUJU_DEBUG_AT': ''}):
            framework = self.create_framework()
        self.assertEqual(framework._juju_debug_at, ())

    def test_envvar_parsing_simple(self):
        with patch.dict(os.environ, {'JUJU_DEBUG_AT': 'hook'}):
            framework = self.create_framework()
        self.assertEqual(framework._juju_debug_at, ['hook'])

    def test_envvar_parsing_multiple(self):
        with patch.dict(os.environ, {'JUJU_DEBUG_AT': 'foo,bar,all'}):
            framework = self.create_framework()
        self.assertEqual(framework._juju_debug_at, ['foo', 'bar', 'all'])

    def test_basic_interruption_enabled(self):
        framework = self.create_framework()
        framework._juju_debug_at = ['hook']

        publisher = charm.CharmEvents(framework, "1")
        observer = GenericObserver(framework, "1")
        framework.observe(publisher.install, observer.callback_method)

        with patch('sys.stderr', new_callable=io.StringIO) as fake_stderr:
            with patch('pdb.runcall') as mock:
                publisher.install.emit()

        # Check that the pdb module was used correctly and that the callback method was NOT
        # called (as we intercepted the normal pdb behaviour! this is to check that the
        # framework didn't call the callback directly)
        self.assertEqual(mock.call_count, 1)
        expected_callback, expected_event = mock.call_args[0]
        self.assertEqual(expected_callback, observer.callback_method)
        self.assertIsInstance(expected_event, EventBase)
        self.assertFalse(observer.called)

        # Verify proper message was given to the user.
        self.assertEqual(fake_stderr.getvalue(), _BREAKPOINT_WELCOME_MESSAGE)

    def test_actions_are_interrupted(self):
        test_model = self.create_model()
        framework = self.create_framework(model=test_model)
        framework._juju_debug_at = ['hook']

        class CustomEvents(ObjectEvents):
            foobar_action = EventSource(charm.ActionEvent)

        publisher = CustomEvents(framework, "1")
        observer = GenericObserver(framework, "1")
        framework.observe(publisher.foobar_action, observer.callback_method)
        fake_script(self, 'action-get', "echo {}")

        with patch('sys.stderr', new_callable=io.StringIO):
            with patch('pdb.runcall') as mock:
                with patch.dict(os.environ, {'JUJU_ACTION_NAME': 'foobar'}):
                    publisher.foobar_action.emit()

        self.assertEqual(mock.call_count, 1)
        self.assertFalse(observer.called)

    def test_internal_events_not_interrupted(self):
        class MyNotifier(Object):
            """Generic notifier for the tests."""
            bar = EventSource(EventBase)

        framework = self.create_framework()
        framework._juju_debug_at = ['hook']

        publisher = MyNotifier(framework, "1")
        observer = GenericObserver(framework, "1")
        framework.observe(publisher.bar, observer.callback_method)

        with patch('pdb.runcall') as mock:
            publisher.bar.emit()

        self.assertEqual(mock.call_count, 0)
        self.assertTrue(observer.called)

    def test_envvar_mixed(self):
        framework = self.create_framework()
        framework._juju_debug_at = ['foo', 'hook', 'all', 'whatever']

        publisher = charm.CharmEvents(framework, "1")
        observer = GenericObserver(framework, "1")
        framework.observe(publisher.install, observer.callback_method)

        with patch('sys.stderr', new_callable=io.StringIO):
            with patch('pdb.runcall') as mock:
                publisher.install.emit()

        self.assertEqual(mock.call_count, 1)
        self.assertFalse(observer.called)

    def test_no_registered_method(self):
        framework = self.create_framework()
        framework._juju_debug_at = ['hook']

        publisher = charm.CharmEvents(framework, "1")
        observer = GenericObserver(framework, "1")

        with patch('pdb.runcall') as mock:
            publisher.install.emit()

        self.assertEqual(mock.call_count, 0)
        self.assertFalse(observer.called)

    def test_envvar_nohook(self):
        framework = self.create_framework()
        framework._juju_debug_at = ['something-else']

        publisher = charm.CharmEvents(framework, "1")
        observer = GenericObserver(framework, "1")
        framework.observe(publisher.install, observer.callback_method)

        with patch.dict(os.environ, {'JUJU_DEBUG_AT': 'something-else'}):
            with patch('pdb.runcall') as mock:
                publisher.install.emit()

        self.assertEqual(mock.call_count, 0)
        self.assertTrue(observer.called)

    def test_envvar_missing(self):
        framework = self.create_framework()
        framework._juju_debug_at = ()

        publisher = charm.CharmEvents(framework, "1")
        observer = GenericObserver(framework, "1")
        framework.observe(publisher.install, observer.callback_method)

        with patch('pdb.runcall') as mock:
            publisher.install.emit()

        self.assertEqual(mock.call_count, 0)
        self.assertTrue(observer.called)

    def test_welcome_message_not_multiple(self):
        framework = self.create_framework()
        framework._juju_debug_at = ['hook']

        publisher = charm.CharmEvents(framework, "1")
        observer = GenericObserver(framework, "1")
        framework.observe(publisher.install, observer.callback_method)

        with patch('sys.stderr', new_callable=io.StringIO) as fake_stderr:
            with patch('pdb.runcall') as mock:
                publisher.install.emit()
                self.assertEqual(fake_stderr.getvalue(), _BREAKPOINT_WELCOME_MESSAGE)
                publisher.install.emit()
                self.assertEqual(fake_stderr.getvalue(), _BREAKPOINT_WELCOME_MESSAGE)
        self.assertEqual(mock.call_count, 2)<|MERGE_RESOLUTION|>--- conflicted
+++ resolved
@@ -12,9 +12,6 @@
 # See the License for the specific language governing permissions and
 # limitations under the License.
 
-from test.test_helpers import fake_script, BaseTestCase
-from ops.storage import NoSnapshotError
-from ops.storage import SQLiteStorage
 import datetime
 import gc
 import inspect
@@ -46,11 +43,8 @@
     StoredState,
     StoredStateData,
 )
-<<<<<<< HEAD
-=======
-from ops.storage import NoSnapshotError
+from ops.storage import NoSnapshotError, SQLiteStorage
 from test.test_helpers import fake_script, BaseTestCase
->>>>>>> d98b7eb6
 
 
 class TestFramework(BaseTestCase):
