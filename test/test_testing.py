# Copyright 2019-2020 Canonical Ltd.
#
# Licensed under the Apache License, Version 2.0 (the "License");
# you may not use this file except in compliance with the License.
# You may obtain a copy of the License at
#
# http://www.apache.org/licenses/LICENSE-2.0
#
# Unless required by applicable law or agreed to in writing, software
# distributed under the License is distributed on an "AS IS" BASIS,
# WITHOUT WARRANTIES OR CONDITIONS OF ANY KIND, either express or implied.
# See the License for the specific language governing permissions and
# limitations under the License.

import importlib
import pathlib
import shutil
import sys
import tempfile
import textwrap
import unittest
import yaml

from ops.charm import (
    CharmBase,
    RelationEvent,
)
from ops.framework import (
    Object,
)
from ops.model import (
    ActiveStatus,
    MaintenanceStatus,
    UnknownStatus,
    ModelError,
    RelationNotFoundError,
)
from ops.testing import Harness


class TestHarness(unittest.TestCase):

    def test_add_relation(self):
        harness = Harness(CharmBase, meta='''
            name: test-app
            requires:
                db:
                    interface: pgsql
            ''')
        rel_id = harness.add_relation('db', 'postgresql')
        self.assertIsInstance(rel_id, int)
        backend = harness._backend
        self.assertEqual(backend.relation_ids('db'), [rel_id])
        self.assertEqual(backend.relation_list(rel_id), [])
        # Make sure the initial data bags for our app and unit are empty.
        self.assertEqual(backend.relation_get(rel_id, 'test-app', is_app=True), {})
        self.assertEqual(backend.relation_get(rel_id, 'test-app/0', is_app=False), {})

    def test_add_relation_and_unit(self):
        harness = Harness(CharmBase, meta='''
            name: test-app
            requires:
                db:
                    interface: pgsql
            ''')
        rel_id = harness.add_relation('db', 'postgresql')
        self.assertIsInstance(rel_id, int)
        harness.add_relation_unit(rel_id, 'postgresql/0')
        harness.update_relation_data(rel_id, 'postgresql/0', {'foo': 'bar'})
        backend = harness._backend
        self.assertEqual(backend.relation_ids('db'), [rel_id])
        self.assertEqual(backend.relation_list(rel_id), ['postgresql/0'])
        self.assertEqual(
            backend.relation_get(rel_id, 'postgresql/0', is_app=False),
            {'foo': 'bar'})

    def test_add_relation_with_remote_app_data(self):
        # language=YAML
        harness = Harness(CharmBase, meta='''
            name: test-app
            requires:
                db:
                    interface: pgsql
            ''')
        remote_app = 'postgresql'
        rel_id = harness.add_relation('db', remote_app)
        harness.update_relation_data(rel_id, 'postgresql', {'app': 'data'})
        self.assertIsInstance(rel_id, int)
        backend = harness._backend
        self.assertEqual([rel_id], backend.relation_ids('db'))
        self.assertEqual({'app': 'data'}, backend.relation_get(rel_id, remote_app, is_app=True))

    def test_add_relation_with_our_initial_data(self):

        class InitialDataTester(CharmBase):
            """Record the relation-changed events."""

            def __init__(self, framework):
                super().__init__(framework)
                self.observed_events = []
                self.framework.observe(self.on.db_relation_changed, self._on_db_relation_changed)

            def _on_db_relation_changed(self, event):
                self.observed_events.append(event)

        # language=YAML
        harness = Harness(InitialDataTester, meta='''
            name: test-app
            requires:
                db:
                    interface: pgsql
            ''')
        rel_id = harness.add_relation('db', 'postgresql')
        harness.update_relation_data(rel_id, 'test-app', {'k': 'v1'})
        harness.update_relation_data(rel_id, 'test-app/0', {'ingress-address': '192.0.2.1'})
        backend = harness._backend
        self.assertEqual({'k': 'v1'}, backend.relation_get(rel_id, 'test-app', is_app=True))
        self.assertEqual({'ingress-address': '192.0.2.1'},
                         backend.relation_get(rel_id, 'test-app/0', is_app=False))

        harness.begin()
        self.assertEqual({'k': 'v1'}, backend.relation_get(rel_id, 'test-app', is_app=True))
        self.assertEqual({'ingress-address': '192.0.2.1'},
                         backend.relation_get(rel_id, 'test-app/0', is_app=False))
        # Make sure no relation-changed events are emitted for our own data bags.
        self.assertEqual([], harness.charm.observed_events)

        # A remote unit can still update our app relation data bag since our unit is not a leader.
        harness.update_relation_data(rel_id, 'test-app', {'k': 'v2'})
        # And we get an event
        self.assertEqual([], harness.charm.observed_events)
        # We can also update our own relation data, even if it is a bit 'cheaty'
        harness.update_relation_data(rel_id, 'test-app/0', {'ingress-address': '192.0.2.2'})
        # But no event happens

        # Updating our data app relation data bag and our unit data bag does not generate events.
        harness.set_leader(True)
        harness.update_relation_data(rel_id, 'test-app', {'k': 'v3'})
        harness.update_relation_data(rel_id, 'test-app/0', {'ingress-address': '192.0.2.2'})
        self.assertEqual([], harness.charm.observed_events)

    def test_add_peer_relation_with_initial_data_leader(self):

        class InitialDataTester(CharmBase):
            """Record the relation-changed events."""

            def __init__(self, framework):
                super().__init__(framework)
                self.observed_events = []
                self.framework.observe(self.on.cluster_relation_changed,
                                       self._on_cluster_relation_changed)

            def _on_cluster_relation_changed(self, event):
                self.observed_events.append(event)

        # language=YAML
        harness = Harness(InitialDataTester, meta='''
            name: test-app
            peers:
                cluster:
                    interface: cluster
            ''')
        # TODO: dmitriis 2020-04-07 test a minion unit and initial peer relation app data
        # events when the harness begins to emit events for initial data.
        harness.set_leader(is_leader=True)
        rel_id = harness.add_relation('cluster', 'test-app')
        harness.update_relation_data(rel_id, 'test-app', {'k': 'v'})
        harness.update_relation_data(rel_id, 'test-app/0', {'ingress-address': '192.0.2.1'})
        backend = harness._backend
        self.assertEqual({'k': 'v'}, backend.relation_get(rel_id, 'test-app', is_app=True))
        self.assertEqual({'ingress-address': '192.0.2.1'},
                         backend.relation_get(rel_id, 'test-app/0', is_app=False))

        harness.begin()
        self.assertEqual({'k': 'v'}, backend.relation_get(rel_id, 'test-app', is_app=True))
        self.assertEqual({'ingress-address': '192.0.2.1'},
                         backend.relation_get(rel_id, 'test-app/0', is_app=False))
        # Make sure no relation-changed events are emitted for our own data bags.
        self.assertEqual([], harness.charm.observed_events)

        # Updating our app relation data bag and our unit data bag does not trigger events
        harness.update_relation_data(rel_id, 'test-app', {'k': 'v2'})
        harness.update_relation_data(rel_id, 'test-app/0', {'ingress-address': '192.0.2.2'})
        self.assertEqual([], harness.charm.observed_events)

        # If our unit becomes a minion, updating app relation data indirectly becomes possible
        # and our charm gets notifications.
        harness.set_leader(False)
        harness.update_relation_data(rel_id, 'test-app', {'k': 'v3'})
        self.assertEqual({'k': 'v3'}, backend.relation_get(rel_id, 'test-app', is_app=True))
        self.assertTrue(len(harness.charm.observed_events), 1)
        self.assertIsInstance(harness.charm.observed_events[0], RelationEvent)

    def test_relation_events(self):
        harness = Harness(RelationEventCharm, meta='''
            name: test-app
            requires:
                db:
                    interface: pgsql
        ''')
        harness.begin()
        harness.charm.observe_relation_events('db')
        self.assertEqual(harness.charm.get_changes(), [])
        rel_id = harness.add_relation('db', 'postgresql')
        self.assertEqual(
            harness.charm.get_changes(),
            [{'name': 'relation-created',
              'data': {
                  'app': 'postgresql',
                  'unit': None,
                  'relation_id': rel_id,
              }}])
        harness.add_relation_unit(rel_id, 'postgresql/0')
        self.assertEqual(
            harness.charm.get_changes(),
            [{'name': 'relation-joined',
              'data': {
                  'app': 'postgresql',
                  'unit': 'postgresql/0',
                  'relation_id': rel_id,
              }}])
        harness.update_relation_data(rel_id, 'postgresql', {'foo': 'bar'})
        self.assertEqual(
            harness.charm.get_changes(),
            [{'name': 'relation-changed',
              'data': {
                  'app': 'postgresql',
                  'unit': None,
                  'relation_id': rel_id,
              }}])
        harness.update_relation_data(rel_id, 'postgresql/0', {'baz': 'bing'})
        self.assertEqual(
            harness.charm.get_changes(),
            [{'name': 'relation-changed',
              'data': {
                  'app': 'postgresql',
                  'unit': 'postgresql/0',
                  'relation_id': rel_id,
              }}])

    def test_get_relation_data(self):
        harness = Harness(CharmBase, meta='''
            name: test-app
            requires:
                db:
                    interface: pgsql
            ''')
        rel_id = harness.add_relation('db', 'postgresql')
        harness.update_relation_data(rel_id, 'postgresql', {'remote': 'data'})
        self.assertEqual(harness.get_relation_data(rel_id, 'test-app'), {})
        self.assertEqual(harness.get_relation_data(rel_id, 'test-app/0'), {})
        self.assertEqual(harness.get_relation_data(rel_id, 'test-app/1'), None)
        self.assertEqual(harness.get_relation_data(rel_id, 'postgresql'), {'remote': 'data'})
        with self.assertRaises(KeyError):
            # unknown relation id
            harness.get_relation_data(99, 'postgresql')

    def test_create_harness_twice(self):
        metadata = '''
            name: my-charm
            requires:
              db:
                interface: pgsql
            '''
        harness1 = Harness(CharmBase, meta=metadata)
        harness2 = Harness(CharmBase, meta=metadata)
        harness1.begin()
        harness2.begin()
        helper1 = DBRelationChangedHelper(harness1.charm, "helper1")
        helper2 = DBRelationChangedHelper(harness2.charm, "helper2")
        rel_id = harness2.add_relation('db', 'postgresql')
        harness2.update_relation_data(rel_id, 'postgresql', {'key': 'value'})
        # Helper2 should see the event triggered by harness2, but helper1 should see no events.
        self.assertEqual(helper1.changes, [])
        self.assertEqual(helper2.changes, [(rel_id, 'postgresql')])

    def test_begin_twice(self):
        # language=YAML
        harness = Harness(CharmBase, meta='''
            name: test-app
            requires:
                db:
                    interface: pgsql
            ''')
        harness.begin()
        with self.assertRaises(RuntimeError):
            harness.begin()

    def test_update_relation_exposes_new_data(self):
        harness = Harness(CharmBase, meta='''
            name: my-charm
            requires:
              db:
                interface: pgsql
            ''')
        harness.begin()
        viewer = RelationChangedViewer(harness.charm, 'db')
        rel_id = harness.add_relation('db', 'postgresql')
        harness.add_relation_unit(rel_id, 'postgresql/0')
        harness.update_relation_data(rel_id, 'postgresql/0', {'initial': 'data'})
        self.assertEqual(viewer.changes, [{'initial': 'data'}])
        harness.update_relation_data(rel_id, 'postgresql/0', {'new': 'value'})
        self.assertEqual(viewer.changes, [{'initial': 'data'},
                                          {'initial': 'data', 'new': 'value'}])

    def test_update_relation_no_local_unit_change_event(self):
        # language=YAML
        harness = Harness(CharmBase, meta='''
            name: my-charm
            requires:
              db:
                interface: pgsql
            ''')
        harness.begin()
        helper = DBRelationChangedHelper(harness.charm, "helper")
        rel_id = harness.add_relation('db', 'postgresql')
        rel = harness.charm.model.get_relation('db')
        rel.data[harness.charm.model.unit]['key'] = 'value'
        # there should be no event for updating our own data
        harness.update_relation_data(rel_id, 'my-charm/0', {'new': 'other'})
        # but the data will be updated.
        self.assertEqual({'key': 'value', 'new': 'other'}, rel.data[harness.charm.model.unit])

        rel.data[harness.charm.model.unit]['new'] = 'value'
        # Our unit data bag got updated.
        self.assertEqual(rel.data[harness.charm.model.unit]['new'], 'value')
        # But there were no changed events registered by our unit.
        self.assertEqual([], helper.changes)

    def test_update_peer_relation_no_local_unit_change_event(self):
        # language=YAML
        harness = Harness(CharmBase, meta='''
            name: postgresql
            peers:
              db:
                interface: pgsql
            ''')
        harness.begin()
        helper = DBRelationChangedHelper(harness.charm, "helper")
        rel_id = harness.add_relation('db', 'postgresql')

        rel = harness.charm.model.get_relation('db')
        rel.data[harness.charm.model.unit]['key'] = 'value'
        rel = harness.charm.model.get_relation('db')
        harness.update_relation_data(rel_id, 'postgresql/0', {'key': 'v1'})
        self.assertEqual({'key': 'v1'}, rel.data[harness.charm.model.unit])
        # Make sure there was no event
        self.assertEqual([], helper.changes)

        rel.data[harness.charm.model.unit]['key'] = 'v2'
        # Our unit data bag got updated.
        self.assertEqual({'key': 'v2'}, dict(rel.data[harness.charm.model.unit]))
        # But there were no changed events registered by our unit.
        self.assertEqual([], helper.changes)

        # Same for when our unit is a leader.
        harness.set_leader(is_leader=True)
        harness.update_relation_data(rel_id, 'postgresql/0', {'key': 'v3'})
        self.assertEqual({'key': 'v3'}, dict(rel.data[harness.charm.model.unit]))
        self.assertEqual([], helper.changes)

        rel.data[harness.charm.model.unit]['key'] = 'v4'
        self.assertEqual(rel.data[harness.charm.model.unit]['key'], 'v4')
        self.assertEqual([], helper.changes)

    def test_update_peer_relation_app_data(self):
        # language=YAML
        harness = Harness(CharmBase, meta='''
            name: postgresql
            peers:
              db:
                interface: pgsql
            ''')
        harness.begin()
        harness.set_leader(is_leader=True)
        helper = DBRelationChangedHelper(harness.charm, "helper")
        rel_id = harness.add_relation('db', 'postgresql')
        rel = harness.charm.model.get_relation('db')
        rel.data[harness.charm.app]['key'] = 'value'
        harness.update_relation_data(rel_id, 'postgresql', {'key': 'v1'})
        self.assertEqual({'key': 'v1'}, rel.data[harness.charm.app])
        self.assertEqual([], helper.changes)

        rel.data[harness.charm.app]['key'] = 'v2'
        # Our unit data bag got updated.
        self.assertEqual(rel.data[harness.charm.model.app]['key'], 'v2')
        # But there were no changed events registered by our unit.
        self.assertEqual([], helper.changes)

        # If our unit is not a leader unit we get an update about peer app relation data changes.
        harness.set_leader(is_leader=False)
        harness.update_relation_data(rel_id, 'postgresql', {'k2': 'v2'})
        self.assertEqual(rel.data[harness.charm.model.app]['k2'], 'v2')
        self.assertEqual(helper.changes, [(0, 'postgresql')])

    def test_update_relation_no_local_app_change_event(self):
        # language=YAML
        harness = Harness(CharmBase, meta='''
            name: my-charm
            requires:
              db:
                interface: pgsql
            ''')
        harness.begin()
        harness.set_leader(False)
        helper = DBRelationChangedHelper(harness.charm, "helper")
        rel_id = harness.add_relation('db', 'postgresql')
        # TODO: remove this as soon as https://github.com/canonical/operator/issues/175 is fixed.
        harness.add_relation_unit(rel_id, 'postgresql/0')
        self.assertEqual(helper.changes, [])

        harness.update_relation_data(rel_id, 'my-charm', {'new': 'value'})
        rel = harness.charm.model.get_relation('db')
        self.assertEqual(rel.data[harness.charm.app]['new'], 'value')

        # Our app data bag got updated.
        self.assertEqual(rel.data[harness.charm.model.app]['new'], 'value')
        # But there were no changed events registered by our unit.
        self.assertEqual(helper.changes, [])

    def test_update_relation_remove_data(self):
        harness = Harness(CharmBase, meta='''
            name: my-charm
            requires:
              db:
                interface: pgsql
            ''')
        harness.begin()
        viewer = RelationChangedViewer(harness.charm, 'db')
        rel_id = harness.add_relation('db', 'postgresql')
        harness.add_relation_unit(rel_id, 'postgresql/0')
        harness.update_relation_data(rel_id, 'postgresql/0', {'initial': 'data'})
        harness.update_relation_data(rel_id, 'postgresql/0', {'initial': ''})
        self.assertEqual(viewer.changes, [{'initial': 'data'}, {}])

    def test_update_config(self):
        harness = Harness(RecordingCharm)
        harness.begin()
        harness.update_config(key_values={'a': 'foo', 'b': 2})
        self.assertEqual(
            harness.charm.changes,
            [{'name': 'config', 'data': {'a': 'foo', 'b': 2}}])
        harness.update_config(key_values={'b': 3})
        self.assertEqual(
            harness.charm.changes,
            [{'name': 'config', 'data': {'a': 'foo', 'b': 2}},
             {'name': 'config', 'data': {'a': 'foo', 'b': 3}}])
        # you can set config values to the empty string, you can use unset to actually remove items
        harness.update_config(key_values={'a': ''}, unset=set('b'))
        self.assertEqual(
            harness.charm.changes,
            [{'name': 'config', 'data': {'a': 'foo', 'b': 2}},
             {'name': 'config', 'data': {'a': 'foo', 'b': 3}},
             {'name': 'config', 'data': {'a': ''}},
             ])

    def test_set_leader(self):
        harness = Harness(RecordingCharm)
        # No event happens here
        harness.set_leader(False)
        harness.begin()
        self.assertFalse(harness.charm.model.unit.is_leader())
        harness.set_leader(True)
        self.assertEqual(harness.charm.get_changes(reset=True), [{'name': 'leader-elected'}])
        self.assertTrue(harness.charm.model.unit.is_leader())
        harness.set_leader(False)
        self.assertFalse(harness.charm.model.unit.is_leader())
        # No hook event when you lose leadership.
        # TODO: verify if Juju always triggers `leader-settings-changed` if you
        #   lose leadership.
        self.assertEqual(harness.charm.get_changes(reset=True), [])
        harness.disable_hooks()
        harness.set_leader(True)
        # No hook event if you have disabled them
        self.assertEqual(harness.charm.get_changes(reset=True), [])

    def test_relation_set_app_not_leader(self):
        harness = Harness(RecordingCharm, meta='''
            name: test-charm
            requires:
                db:
                    interface: pgsql
            ''')
        harness.begin()
        harness.set_leader(False)
        rel_id = harness.add_relation('db', 'postgresql')
        harness.add_relation_unit(rel_id, 'postgresql/0')
        rel = harness.charm.model.get_relation('db')
        with self.assertRaises(ModelError):
            rel.data[harness.charm.app]['foo'] = 'bar'
        # The data has not actually been changed
        self.assertEqual(harness.get_relation_data(rel_id, 'test-charm'), {})
        harness.set_leader(True)
        rel.data[harness.charm.app]['foo'] = 'bar'
        self.assertEqual(harness.get_relation_data(rel_id, 'test-charm'), {'foo': 'bar'})

    def test_hooks_enabled_and_disabled(self):
        harness = Harness(RecordingCharm, meta='''
            name: test-charm
        ''')
        # Before begin() there are no events.
        harness.update_config({'value': 'first'})
        # By default, after begin the charm is set up to receive events.
        harness.begin()
        harness.update_config({'value': 'second'})
        self.assertEqual(
            harness.charm.get_changes(reset=True),
            [{'name': 'config', 'data': {'value': 'second'}}])
        # Once disabled, we won't see config-changed when we make an update
        harness.disable_hooks()
        harness.update_config({'third': '3'})
        self.assertEqual(harness.charm.get_changes(reset=True), [])
        harness.enable_hooks()
        harness.update_config({'value': 'fourth'})
        self.assertEqual(
            harness.charm.get_changes(reset=True),
            [{'name': 'config', 'data': {'value': 'fourth', 'third': '3'}}])

    def test_metadata_from_directory(self):
        tmp = pathlib.Path(tempfile.mkdtemp())
        self.addCleanup(shutil.rmtree, str(tmp))
        metadata_filename = tmp / 'metadata.yaml'
        with metadata_filename.open('wt') as metadata:
            metadata.write(textwrap.dedent('''
            name: my-charm
            requires:
                db:
                    interface: pgsql
            '''))
        harness = self._get_dummy_charm_harness(tmp)
        harness.begin()
        self.assertEqual(list(harness.model.relations), ['db'])
        # The charm_dir also gets set
        self.assertEqual(harness.framework.charm_dir, tmp)

    def test_actions_from_directory(self):
        tmp = pathlib.Path(tempfile.mkdtemp())
        self.addCleanup(shutil.rmtree, str(tmp))
        actions_filename = tmp / 'actions.yaml'
        with actions_filename.open('wt') as actions:
            actions.write(textwrap.dedent('''
            test:
                description: a dummy action
            '''))
        harness = self._get_dummy_charm_harness(tmp)
        harness.begin()
        self.assertEqual(list(harness.framework.meta.actions), ['test'])
        # The charm_dir also gets set
        self.assertEqual(harness.framework.charm_dir, tmp)

    def _get_dummy_charm_harness(self, tmp):
        self._write_dummy_charm(tmp)
        charm_mod = importlib.import_module('charm')
        harness = Harness(charm_mod.MyTestingCharm)
        return harness

    def _write_dummy_charm(self, tmp):
        srcdir = tmp / 'src'
        srcdir.mkdir(0o755)
        charm_filename = srcdir / 'charm.py'
        with charm_filename.open('wt') as charmpy:
            # language=Python
            charmpy.write(textwrap.dedent('''
                from ops.charm import CharmBase
                class MyTestingCharm(CharmBase):
                    pass
                '''))
        orig = sys.path[:]
        sys.path.append(str(srcdir))

        def cleanup():
            sys.path = orig
            sys.modules.pop('charm')

        self.addCleanup(cleanup)

    def test_actions_passed_in(self):
        harness = Harness(
            CharmBase,
            meta='''
                name: test-app
            ''',
            actions='''
                test-action:
                    description: a dummy test action
            ''')
        self.assertEqual(list(harness.framework.meta.actions), ['test-action'])

    def test_relation_set_deletes(self):
        harness = Harness(CharmBase, meta='''
            name: test-charm
            requires:
                db:
                    interface: pgsql
            ''')
        harness.begin()
        harness.set_leader(False)
        rel_id = harness.add_relation('db', 'postgresql')
        harness.update_relation_data(rel_id, 'test-charm/0', {'foo': 'bar'})
        harness.add_relation_unit(rel_id, 'postgresql/0')
        rel = harness.charm.model.get_relation('db', rel_id)
        del rel.data[harness.charm.model.unit]['foo']
        self.assertEqual({}, harness.get_relation_data(rel_id, 'test-charm/0'))

    def test_set_workload_version(self):
        harness = Harness(CharmBase, meta='''
            name: app
            ''')
        harness.begin()
        self.assertIsNone(harness.get_workload_version())
        harness.charm.model.unit.set_workload_version('1.2.3')
        self.assertEqual(harness.get_workload_version(), '1.2.3')

    def test_get_backend_calls(self):
        harness = Harness(CharmBase, meta='''
            name: test-charm
            requires:
                db:
                    interface: pgsql
            ''')
        harness.begin()
        # No calls to the backend yet
        self.assertEqual(harness._get_backend_calls(), [])
        rel_id = harness.add_relation('db', 'postgresql')
        # update_relation_data ensures the cached data for the relation is wiped
        harness.update_relation_data(rel_id, 'test-charm/0', {'foo': 'bar'})
        self.assertEqual(
            harness._get_backend_calls(reset=True), [
                ('relation_ids', 'db'),
                ('relation_list', rel_id),
            ])
        # add_relation_unit resets the relation_list, but doesn't trigger backend calls
        harness.add_relation_unit(rel_id, 'postgresql/0')
        self.assertEqual([], harness._get_backend_calls(reset=False))
        # however, update_relation_data does, because we are preparing relation-changed
        harness.update_relation_data(rel_id, 'postgresql/0', {'foo': 'bar'})
        self.assertEqual(
            harness._get_backend_calls(reset=False), [
                ('relation_ids', 'db'),
                ('relation_list', rel_id),
            ])
        # If we check again, they are still there, but now we reset it
        self.assertEqual(
            harness._get_backend_calls(reset=True), [
                ('relation_ids', 'db'),
                ('relation_list', rel_id),
            ])
        # And the calls are gone
        self.assertEqual(harness._get_backend_calls(), [])

    def test_get_backend_calls_with_kwargs(self):
        harness = Harness(CharmBase, meta='''
            name: test-charm
            requires:
                db:
                    interface: pgsql
            ''')
        harness.begin()
        unit = harness.charm.model.unit
        # Reset the list, because we don't care what it took to get here
        harness._get_backend_calls(reset=True)
        unit.status = ActiveStatus()
        self.assertEqual(
            [('status_set', 'active', '', {'is_app': False})], harness._get_backend_calls())
        harness.set_leader(True)
        app = harness.charm.model.app
        harness._get_backend_calls(reset=True)
        app.status = ActiveStatus('message')
        self.assertEqual(
            [('is_leader',),
             ('status_set', 'active', 'message', {'is_app': True})],
            harness._get_backend_calls())

    def test_unit_status(self):
        harness = Harness(CharmBase, meta='name: test-app')
        harness.set_leader(True)
        harness.begin()
        # default status
        self.assertEqual(harness.model.unit.status, MaintenanceStatus(''))
        status = ActiveStatus('message')
        harness.model.unit.status = status
        self.assertEqual(harness.model.unit.status, status)

    def test_app_status(self):
        harness = Harness(CharmBase, meta='name: test-app')
        harness.set_leader(True)
        harness.begin()
        # default status
        self.assertEqual(harness.model.app.status, UnknownStatus())
        status = ActiveStatus('message')
        harness.model.app.status = status
        self.assertEqual(harness.model.app.status, status)


class DBRelationChangedHelper(Object):
    def __init__(self, parent, key):
        super().__init__(parent, key)
        self.changes = []
        parent.framework.observe(parent.on.db_relation_changed, self.on_relation_changed)

    def on_relation_changed(self, event):
        if event.unit is not None:
            self.changes.append((event.relation.id, event.unit.name))
        else:
            self.changes.append((event.relation.id, event.app.name))


class RelationChangedViewer(Object):
    """Track relation_changed events and saves the data seen in the relation bucket."""

    def __init__(self, charm, relation_name):
        super().__init__(charm, relation_name)
        self.changes = []
        charm.framework.observe(charm.on[relation_name].relation_changed, self.on_relation_changed)

    def on_relation_changed(self, event):
        if event.unit is not None:
            data = event.relation.data[event.unit]
        else:
            data = event.relation.data[event.app]
        self.changes.append(dict(data))


class RecordingCharm(CharmBase):
    """Record the events that we see, and any associated data."""

    def __init__(self, framework):
        super().__init__(framework)
        self.changes = []
        self.framework.observe(self.on.config_changed, self.on_config_changed)
        self.framework.observe(self.on.leader_elected, self.on_leader_elected)

    def get_changes(self, reset=True):
        changes = self.changes
        if reset:
            self.changes = []
        return changes

    def on_config_changed(self, _):
        self.changes.append(dict(name='config', data=dict(self.framework.model.config)))

    def on_leader_elected(self, _):
        self.changes.append(dict(name='leader-elected'))


class RelationEventCharm(RecordingCharm):
    """Record events related to relation lifecycles."""

    def __init__(self, framework):
        super().__init__(framework)

    def observe_relation_events(self, relation_name):
        self.framework.observe(self.on[relation_name].relation_created, self._on_relation_created)
        self.framework.observe(self.on[relation_name].relation_joined, self._on_relation_joined)
        self.framework.observe(self.on[relation_name].relation_changed, self._on_relation_changed)
        self.framework.observe(self.on[relation_name].relation_departed,
                               self._on_relation_departed)
        self.framework.observe(self.on[relation_name].relation_broken, self._on_relation_broken)

    def _on_relation_created(self, event):
        self._observe_relation_event('relation-created', event)

    def _on_relation_joined(self, event):
        self._observe_relation_event('relation-joined', event)

    def _on_relation_changed(self, event):
        self._observe_relation_event('relation-changed', event)

    def _on_relation_departed(self, event):
        self._observe_relation_event('relation-departed', event)

    def _on_relation_broken(self, event):
        self._observe_relation_event('relation-broken', event)

    def _observe_relation_event(self, event_name, event):
        unit_name = None
        if event.unit is not None:
            unit_name = event.unit.name
        app_name = None
        if event.app is not None:
            app_name = event.app.name
        self.changes.append(
            dict(name=event_name,
                 data=dict(app=app_name, unit=unit_name, relation_id=event.relation.id)))


class TestTestingModelBackend(unittest.TestCase):

    def test_status_set_get_unit(self):
        harness = Harness(CharmBase, meta='''
            name: app
            ''')
        backend = harness._backend
        backend.status_set('blocked', 'message', is_app=False)
        self.assertEqual(
            backend.status_get(is_app=False),
            {'status': 'blocked', 'message': 'message'})
        self.assertEqual(
            backend.status_get(is_app=True),
            {'status': 'unknown', 'message': ''})

    def test_status_set_get_app(self):
        harness = Harness(CharmBase, meta='''
            name: app
            ''')
        backend = harness._backend
        backend.status_set('blocked', 'message', is_app=True)
        self.assertEqual(
            backend.status_get(is_app=True),
            {'status': 'blocked', 'message': 'message'})
        self.assertEqual(
            backend.status_get(is_app=False),
            {'status': 'maintenance', 'message': ''})

    def test_relation_ids_unknown_relation(self):
        harness = Harness(CharmBase, meta='''
            name: test-charm
            provides:
              db:
                interface: mydb
            ''')
        backend = harness._backend
        # With no relations added, we just get an empty list for the interface
        self.assertEqual(backend.relation_ids('db'), [])
        # But an unknown interface raises a ModelError
        with self.assertRaises(ModelError):
            backend.relation_ids('unknown')

    def test_relation_get_unknown_relation_id(self):
        harness = Harness(CharmBase, meta='''
            name: test-charm
            ''')
        backend = harness._backend
        with self.assertRaises(RelationNotFoundError):
            backend.relation_get(1234, 'unit/0', False)

    def test_relation_list_unknown_relation_id(self):
        harness = Harness(CharmBase, meta='''
            name: test-charm
            ''')
        backend = harness._backend
        with self.assertRaises(RelationNotFoundError):
<<<<<<< HEAD
            backend.relation_list(1234)
=======
            backend.relation_list(1234)

    def test_populate_oci_resources(self):
        harness = Harness(CharmBase, meta='''
            name: test-app
            resources:
              image:
                type: oci-image
                description: "Image to deploy."
              image2:
                type: oci-image
                description: "Another image."
            ''')
        harness.populate_oci_resources()
        resource = harness._resource_dir / "image" / "contents.yaml"
        with resource.open('r') as resource_file:
            contents = yaml.safe_load(resource_file.read())
        self.assertEqual(contents['registrypath'], 'registrypath')
        self.assertEqual(contents['username'], 'username')
        self.assertEqual(contents['password'], 'password')
        self.assertEqual(len(harness._backend._resources_map), 2)

    def test_resource_folder_cleanup(self):
        harness = Harness(CharmBase, meta='''
            name: test-app
            resources:
              image:
                type: oci-image
                description: "Image to deploy."
            ''')
        harness.populate_oci_resources()
        resource = harness._resource_dir / "image" / "contents.yaml"
        del harness
        with self.assertRaises(FileNotFoundError):
            with resource.open('r') as resource_file:
                print("This shouldn't be here: {}".format(resource_file))

    def test_add_oci_resource_custom(self):
        harness = Harness(CharmBase, meta='''
            name: test-app
            resources:
              image:
                type: oci-image
                description: "Image to deploy."
            ''')
        custom = {
            "registrypath": "custompath",
            "username": "custom_username",
            "password": "custom_password",
            }
        harness.add_oci_resource('image', custom)
        resource = harness._resource_dir / "image" / "contents.yaml"
        with resource.open('r') as resource_file:
            contents = yaml.safe_load(resource_file.read())
        self.assertEqual(contents['registrypath'], 'custompath')
        self.assertEqual(contents['username'], 'custom_username')
        self.assertEqual(contents['password'], 'custom_password')
        self.assertEqual(len(harness._backend._resources_map), 1)

    def test_add_oci_resource_no_image(self):
        harness = Harness(CharmBase, meta='''
            name: test-app
            resources:
              image:
                type: file
                description: "Image to deploy."
            ''')
        with self.assertRaises(RuntimeError):
            harness.add_oci_resource("image")
        with self.assertRaises(RuntimeError):
            harness.add_oci_resource("missing-resource")
        self.assertEqual(len(harness._backend._resources_map), 0)


if __name__ == "__main__":
    unittest.main()
>>>>>>> 49f5e2c1
<|MERGE_RESOLUTION|>--- conflicted
+++ resolved
@@ -840,9 +840,6 @@
             ''')
         backend = harness._backend
         with self.assertRaises(RelationNotFoundError):
-<<<<<<< HEAD
-            backend.relation_list(1234)
-=======
             backend.relation_list(1234)
 
     def test_populate_oci_resources(self):
@@ -914,9 +911,4 @@
             harness.add_oci_resource("image")
         with self.assertRaises(RuntimeError):
             harness.add_oci_resource("missing-resource")
-        self.assertEqual(len(harness._backend._resources_map), 0)
-
-
-if __name__ == "__main__":
-    unittest.main()
->>>>>>> 49f5e2c1
+        self.assertEqual(len(harness._backend._resources_map), 0)