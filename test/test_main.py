# Copyright 2019-2021 Canonical Ltd.
#
# Licensed under the Apache License, Version 2.0 (the "License");
# you may not use this file except in compliance with the License.
# You may obtain a copy of the License at
#
# http://www.apache.org/licenses/LICENSE-2.0
#
# Unless required by applicable law or agreed to in writing, software
# distributed under the License is distributed on an "AS IS" BASIS,
# WITHOUT WARRANTIES OR CONDITIONS OF ANY KIND, either express or implied.
# See the License for the specific language governing permissions and
# limitations under the License.

import abc
import importlib.util
import io
import logging
import os
import re
import shutil
import subprocess
import sys
import tempfile
import typing
import warnings
from pathlib import Path
from unittest.mock import patch

import pytest

import ops
from ops.main import _should_use_controller_storage
from ops.storage import SQLiteStorage

from .charms.test_main.src.charm import MyCharmEvents
from .test_helpers import FakeScript

# This relies on the expected repository structure to find a path to
# source of the charm under test.
TEST_CHARM_DIR = Path(f'{__file__}/../charms/test_main').resolve()

VERSION_LOGLINE = [
    'juju-log',
    '--log-level',
    'DEBUG',
    '--',
    f'ops {ops.__version__} up and running.',
]

logger = logging.getLogger(__name__)


class SymlinkTargetError(Exception):
    pass


class EventSpec:
    def __init__(
        self,
        event_type: typing.Type[ops.EventBase],
        event_name: str,
        env_var: typing.Optional[str] = None,
        relation_id: typing.Optional[int] = None,
        remote_app: typing.Optional[str] = None,
        remote_unit: typing.Optional[str] = None,
        model_name: typing.Optional[str] = None,
        set_in_env: typing.Optional[typing.Dict[str, str]] = None,
        workload_name: typing.Optional[str] = None,
        notice_id: typing.Optional[str] = None,
        notice_type: typing.Optional[str] = None,
        notice_key: typing.Optional[str] = None,
        departing_unit_name: typing.Optional[str] = None,
        secret_id: typing.Optional[str] = None,
        secret_label: typing.Optional[str] = None,
        secret_revision: typing.Optional[str] = None,
    ):
        self.event_type = event_type
        self.event_name = event_name
        self.env_var = env_var
        self.relation_id = relation_id
        self.remote_app = remote_app
        self.remote_unit = remote_unit
        self.departing_unit_name = departing_unit_name
        self.model_name = model_name
        self.set_in_env = set_in_env
        self.workload_name = workload_name
        self.notice_id = notice_id
        self.notice_type = notice_type
        self.notice_key = notice_key
        self.secret_id = secret_id
        self.secret_label = secret_label
        self.secret_revision = secret_revision


@patch('ops.main.setup_root_logging', new=lambda *a, **kw: None)  # type: ignore
@patch('ops.main._emit_charm_event', new=lambda *a, **kw: None)  # type: ignore
@patch('ops.charm._evaluate_status', new=lambda *a, **kw: None)  # type: ignore
class TestCharmInit:
    @patch('sys.stderr', new_callable=io.StringIO)
    def test_breakpoint(self, fake_stderr: io.StringIO):
        class MyCharm(ops.CharmBase):
            pass

        self._check(MyCharm, extra_environ={'JUJU_DEBUG_AT': 'all'})

        with patch('pdb.Pdb.set_trace') as mock:
            breakpoint()

        assert mock.call_count == 1
        assert 'Starting pdb to debug charm operator' in fake_stderr.getvalue()

    def test_no_debug_breakpoint(self):
        class MyCharm(ops.CharmBase):
            pass

        self._check(MyCharm, extra_environ={'JUJU_DEBUG_AT': ''})

        with patch('pdb.Pdb.set_trace') as mock:
            breakpoint()

        assert mock.call_count == 0

    def _check(
        self,
        charm_class: typing.Type[ops.CharmBase],
        *,
        extra_environ: typing.Optional[typing.Dict[str, str]] = None,
        **kwargs: typing.Any,
    ):
        """Helper for below tests."""
        fake_environ = {
            'JUJU_UNIT_NAME': 'test_main/0',
            'JUJU_MODEL_NAME': 'mymodel',
            'JUJU_VERSION': '2.7.0',
        }
        if extra_environ is not None:
            fake_environ.update(extra_environ)
        with patch.dict(os.environ, fake_environ):
            with patch('ops.main._get_charm_dir') as mock_charmdir:
                with tempfile.TemporaryDirectory() as tmpdirname:
                    tmpdirname = Path(tmpdirname)
                    fake_metadata = tmpdirname / 'metadata.yaml'
                    with fake_metadata.open('wb') as fh:
                        fh.write(b'name: test')
                    mock_charmdir.return_value = tmpdirname

                    ops.main(charm_class, **kwargs)  # type: ignore

    def test_init_signature_passthrough(self):
        class MyCharm(ops.CharmBase):
            def __init__(self, framework: ops.Framework):
                super().__init__(framework)

        with warnings.catch_warnings(record=True) as warn_cm:
            self._check(MyCharm)
        assert warn_cm == []

    def test_init_signature_old_key_argument(self):
        class MyCharm(ops.CharmBase):
            def __init__(self, framework: ops.Framework, somekey: typing.Any):
                super().__init__(framework, somekey)  # type: ignore

        # Support for "key" has been deprecated since ops 0.7 and was removed in 2.0
        with pytest.raises(TypeError):
            self._check(MyCharm)

    def test_init_signature_only_framework(self):
        class MyCharm(ops.CharmBase):
            def __init__(self, framework: ops.Framework):
                super().__init__(framework)

        with warnings.catch_warnings(record=True) as warn_cm:
            self._check(MyCharm)
        assert warn_cm == []

    def test_storage_no_storage(self):
        # here we patch juju_backend_available so it refuses to set it up
        with patch('ops.storage.juju_backend_available') as juju_backend_available:
            juju_backend_available.return_value = False
            with pytest.raises(
                RuntimeError,
                match='charm set use_juju_for_storage=True, but Juju .* does not support it',
            ):
                self._check(ops.CharmBase, use_juju_for_storage=True)

    def test_storage_with_storage(self):
        # here we patch juju_backend_available, so it gets set up and falls over when used
        with patch('ops.storage.juju_backend_available') as juju_backend_available:
            juju_backend_available.return_value = True
            with pytest.raises(FileNotFoundError, match='state-get'):
                self._check(ops.CharmBase, use_juju_for_storage=True)

    def test_controller_storage_deprecated(self):
        with patch('ops.storage.juju_backend_available') as juju_backend_available:
            juju_backend_available.return_value = True
            with pytest.warns(DeprecationWarning, match='Controller storage'):
                with pytest.raises(FileNotFoundError, match='state-get'):
                    self._check(ops.CharmBase, use_juju_for_storage=True)


@patch('sys.argv', new=('hooks/config-changed',))
@patch('ops.main._Manager._setup_root_logging', new=lambda *a, **kw: None)  # type: ignore
@patch('ops.charm._evaluate_status', new=lambda *a, **kw: None)  # type: ignore
class TestDispatch:
    def _check(self, *, with_dispatch: bool = False, dispatch_path: str = ''):
        """Helper for below tests."""

        class MyCharm(ops.CharmBase):
            def __init__(self, framework: ops.Framework):
                super().__init__(framework)

        fake_environ = {
            'JUJU_UNIT_NAME': 'test_main/0',
            'JUJU_MODEL_NAME': 'mymodel',
        }
        if dispatch_path:
            fake_environ['JUJU_DISPATCH_PATH'] = dispatch_path
            fake_environ['JUJU_VERSION'] = '2.8.0'
        else:
            fake_environ['JUJU_VERSION'] = '2.7.0'

        with tempfile.TemporaryDirectory() as tmpdir:
            tmpdir = Path(tmpdir)
            fake_metadata = tmpdir / 'metadata.yaml'
            with fake_metadata.open('wb') as fh:
                fh.write(b'name: test')
            if with_dispatch:
                dispatch = tmpdir / 'dispatch'
                dispatch.write_text('', encoding='utf8')
                dispatch.chmod(0o755)

            with patch.dict(os.environ, fake_environ):
                with patch('ops.main._emit_charm_event') as mock_charm_event:
                    with patch('ops.main._get_charm_dir') as mock_charmdir:
                        mock_charmdir.return_value = tmpdir
                        ops.main(MyCharm)  # type: ignore

        assert mock_charm_event.call_count == 1
        return mock_charm_event.call_args[0][1]

    def test_most_legacy(self):
        """Without dispatch, sys.argv[0] is used."""
        event = self._check()
        assert event == 'config_changed'

    def test_with_dispatch(self):
        """With dispatch, dispatch is used."""
        event = self._check(with_dispatch=True, dispatch_path='hooks/potatos')
        assert event == 'potatos'

    def test_with_dispatch_path_but_no_dispatch(self):
        """Dispatch path overwrites sys.argv[0] even if no actual dispatch."""
        event = self._check(with_dispatch=False, dispatch_path='hooks/foo')
        assert event == 'foo'


_event_test = typing.List[typing.Tuple[EventSpec, typing.Dict[str, typing.Union[str, int, None]]]]


@pytest.fixture
def fake_script(request: pytest.FixtureRequest):
    return FakeScript(request)


class _TestMain(abc.ABC):
    @abc.abstractmethod
    def _setup_entry_point(self, directory: Path, entry_point: str):
        """Set up the given entry point in the given directory.

        If not using dispatch, that would be a symlink <dir>/<entry_point>
        pointing at src/charm.py; if using dispatch that would be the dispatch
        symlink. It could also not be a symlink...
        """
        return NotImplemented

    @abc.abstractmethod
    def _call_event(
        self,
        fake_script: FakeScript,
        rel_path: Path,
        env: typing.Dict[str, str],
    ):
        """Set up the environment and call (i.e. run) the given event."""
        return NotImplemented

    @abc.abstractmethod
    @pytest.mark.usefixtures('setup_charm')
    def test_setup_event_links(self):
        """Test auto-creation of symlinks caused by initial events.

        Depending on the combination of dispatch and non-dispatch, this should
        be checking for the creation or the _lack_ of creation, as appropriate.
        """
        return NotImplemented

    @pytest.fixture
    def setup_charm(self, request: pytest.FixtureRequest, fake_script: FakeScript):
        self._setup_charm_dir(request)

        # Relations events are defined dynamically and modify the class attributes.
        # We use a subclass temporarily to prevent these side effects from leaking.
        class TestCharmEvents(ops.CharmEvents):
            pass

        ops.CharmBase.on = TestCharmEvents()  # type: ignore

        def cleanup():
            ops.CharmBase.on = ops.CharmEvents()  # type: ignore

        request.addfinalizer(cleanup)

        fake_script.write('is-leader', 'echo true')
        fake_script.write('juju-log', 'exit 0')

        # set to something other than None for tests that care
        self.stdout = None
        self.stderr = None

    def _setup_charm_dir(self, request: pytest.FixtureRequest):
        self._tmpdir = Path(tempfile.mkdtemp(prefix='tmp-ops-test-')).resolve()

        def cleanup():
            shutil.rmtree(self._tmpdir, ignore_errors=True)

        request.addfinalizer(cleanup)

        self.JUJU_CHARM_DIR = self._tmpdir / 'test_main'
        self._charm_state_file = self.JUJU_CHARM_DIR / '.unit-state.db'
        self.hooks_dir = self.JUJU_CHARM_DIR / 'hooks'
        charm_path = str(self.JUJU_CHARM_DIR / 'src/charm.py')
        self.charm_exec_path = os.path.relpath(charm_path, str(self.hooks_dir))
        shutil.copytree(str(TEST_CHARM_DIR), str(self.JUJU_CHARM_DIR))

        charm_spec = importlib.util.spec_from_file_location('charm', charm_path)
        assert charm_spec is not None
        self.charm_module = importlib.util.module_from_spec(charm_spec)
        assert charm_spec.loader is not None
        charm_spec.loader.exec_module(self.charm_module)

        self._prepare_initial_hooks()

    def _prepare_initial_hooks(self):
        initial_hooks = ('install', 'start', 'upgrade-charm', 'disks-storage-attached')
        self.hooks_dir.mkdir()
        for hook in initial_hooks:
            self._setup_entry_point(self.hooks_dir, hook)

    def _prepare_actions(self):
        # TODO: jam 2020-06-16 this same work could be done just triggering the 'install' event
        #  of the charm, it might be cleaner to not set up entry points directly here.
        actions_dir_name = 'actions'
        actions_dir = self.JUJU_CHARM_DIR / actions_dir_name
        actions_dir.mkdir()
        for action_name in ('start', 'foo-bar', 'get-model-name', 'get-status', 'keyerror'):
            self._setup_entry_point(actions_dir, action_name)

    def _read_and_clear_state(
        self,
        event_name: str,
    ) -> typing.Union[ops.BoundStoredState, ops.StoredStateData]:
        if self._charm_state_file.stat().st_size:
            storage = SQLiteStorage(self._charm_state_file)
            with (self.JUJU_CHARM_DIR / 'metadata.yaml').open() as m:
                af = self.JUJU_CHARM_DIR / 'actions.yaml'
                if af.exists():
                    with af.open() as a:
                        meta = ops.CharmMeta.from_yaml(m, a)
                else:
                    meta = ops.CharmMeta.from_yaml(m)
            framework = ops.Framework(storage, self.JUJU_CHARM_DIR, meta, None, event_name)  # type: ignore

            class ThisCharmEvents(MyCharmEvents):
                pass

            class _HasStored(typing.Protocol):
                _stored: ops.StoredState

            class Charm(self.charm_module.Charm, _HasStored):  # type: ignore
                on = ThisCharmEvents()

            mycharm = Charm(framework)
            stored = mycharm._stored
            # Override the saved data with a cleared state
            storage.save_snapshot(stored._data.handle.path, {})
            storage.commit()
            framework.close()
        else:
            stored = ops.StoredStateData(None, None)  # type: ignore
        return stored

    def _simulate_event(self, fake_script: FakeScript, event_spec: EventSpec):
        ppath = Path(__file__).parent
        pypath = str(ppath.parent)
        if 'PYTHONPATH' in os.environ:
            pypath += os.pathsep + os.environ['PYTHONPATH']
        env = os.environ.copy()
        env.update({
            'PATH': os.pathsep.join([str(ppath / 'bin'), env['PATH']]),
            'PYTHONPATH': pypath,
            'JUJU_CHARM_DIR': str(self.JUJU_CHARM_DIR),
            'JUJU_UNIT_NAME': 'test_main/0',
        })
        if event_spec.set_in_env is not None:
            env.update(event_spec.set_in_env)
        if issubclass(event_spec.event_type, ops.SecretEvent):
            assert event_spec.secret_id is not None
            env.update({
                'JUJU_SECRET_ID': event_spec.secret_id,
                'JUJU_SECRET_LABEL': event_spec.secret_label or '',
            })
        if issubclass(event_spec.event_type, (ops.SecretRemoveEvent, ops.SecretExpiredEvent)):
            env.update({
                'JUJU_SECRET_REVISION': str(event_spec.secret_revision or ''),
            })
        if issubclass(event_spec.event_type, ops.RelationEvent):
            rel_name = event_spec.event_name.split('_')[0]
            env.update({
                'JUJU_RELATION': rel_name,
                'JUJU_RELATION_ID': str(event_spec.relation_id),
            })
            remote_app = event_spec.remote_app
            # For juju < 2.7 app name is extracted from JUJU_REMOTE_UNIT.
            if remote_app is not None:
                env['JUJU_REMOTE_APP'] = remote_app

            remote_unit = event_spec.remote_unit
            if remote_unit is None:
                remote_unit = ''
            env['JUJU_REMOTE_UNIT'] = remote_unit

            departing_unit_name = event_spec.departing_unit_name
            if departing_unit_name is None:
                departing_unit_name = ''
            env['JUJU_DEPARTING_UNIT'] = departing_unit_name
        else:
            env.update({
                'JUJU_REMOTE_UNIT': '',
                'JUJU_REMOTE_APP': '',
            })
        if issubclass(event_spec.event_type, ops.WorkloadEvent):
            assert event_spec.workload_name is not None
            env.update({
                'JUJU_WORKLOAD_NAME': event_spec.workload_name,
            })
        if issubclass(event_spec.event_type, ops.PebbleNoticeEvent):
            assert event_spec.notice_id is not None
            assert event_spec.notice_type is not None
            assert event_spec.notice_key is not None
            env.update({
                'JUJU_NOTICE_ID': event_spec.notice_id,
                'JUJU_NOTICE_TYPE': event_spec.notice_type,
                'JUJU_NOTICE_KEY': event_spec.notice_key,
            })
        if issubclass(event_spec.event_type, ops.ActionEvent):
            event_filename = event_spec.event_name[: -len('_action')].replace('_', '-')
            assert event_spec.env_var is not None
            env.update({
                event_spec.env_var: event_filename,
            })
            if event_spec.env_var == 'JUJU_ACTION_NAME':
                event_dir = 'actions'
            else:
                raise RuntimeError('invalid envar name specified for an action event')
        else:
            event_filename = event_spec.event_name.replace('_', '-')
            event_dir = 'hooks'
        if event_spec.model_name is not None:
            env['JUJU_MODEL_NAME'] = event_spec.model_name

        self._call_event(fake_script, Path(event_dir, event_filename), env)
        return self._read_and_clear_state(event_spec.event_name)

    @pytest.mark.usefixtures('setup_charm')
    def test_event_reemitted(self, fake_script: FakeScript):
        # First run "install" to make sure all hooks are set up.
        state = self._simulate_event(fake_script, EventSpec(ops.InstallEvent, 'install'))
        assert isinstance(state, ops.BoundStoredState)
        assert list(state.observed_event_types) == ['InstallEvent']

        state = self._simulate_event(
            fake_script, EventSpec(ops.ConfigChangedEvent, 'config-changed')
        )
        assert isinstance(state, ops.BoundStoredState)
        assert list(state.observed_event_types) == ['ConfigChangedEvent']

        # Re-emit should pick the deferred config-changed.
        state = self._simulate_event(
            fake_script, EventSpec(ops.UpdateStatusEvent, 'update-status')
        )
        assert isinstance(state, ops.BoundStoredState)
        assert list(state.observed_event_types) == ['ConfigChangedEvent', 'UpdateStatusEvent']

    @pytest.mark.usefixtures('setup_charm')
    def test_no_reemission_on_collect_metrics(self, fake_script: FakeScript):
        fake_script.write('add-metric', 'exit 0')

        # First run "install" to make sure all hooks are set up.
        state = self._simulate_event(fake_script, EventSpec(ops.InstallEvent, 'install'))
        assert isinstance(state, ops.BoundStoredState)
        assert list(state.observed_event_types) == ['InstallEvent']

        state = self._simulate_event(
            fake_script, EventSpec(ops.ConfigChangedEvent, 'config-changed')
        )
        assert isinstance(state, ops.BoundStoredState)
        assert list(state.observed_event_types) == ['ConfigChangedEvent']

        # Re-emit should not pick the deferred config-changed because
        # collect-metrics runs in a restricted context.
        state = self._simulate_event(
            fake_script, EventSpec(ops.CollectMetricsEvent, 'collect-metrics')
        )
        assert isinstance(state, ops.BoundStoredState)
        assert list(state.observed_event_types) == ['CollectMetricsEvent']

    @pytest.mark.usefixtures('setup_charm')
    def test_multiple_events_handled(self, fake_script: FakeScript):
        self._prepare_actions()

        fake_script.write('action-get', "echo '{}'")

        # Sample events with a different amount of dashes used
        # and with endpoints from different sections of metadata.yaml
        events_under_test: _event_test = [
            (
                EventSpec(ops.InstallEvent, 'install'),
                {},
            ),
            (
                EventSpec(ops.StartEvent, 'start'),
                {},
            ),
            (
                EventSpec(ops.UpdateStatusEvent, 'update_status'),
                {},
            ),
            (
                EventSpec(ops.LeaderSettingsChangedEvent, 'leader_settings_changed'),
                {},
            ),
            (
                EventSpec(
                    ops.RelationJoinedEvent,
                    'db_relation_joined',
                    relation_id=1,
                    remote_app='remote',
                    remote_unit='remote/0',
                ),
                {
                    'relation_name': 'db',
                    'relation_id': 1,
                    'app_name': 'remote',
                    'unit_name': 'remote/0',
                },
            ),
            (
                EventSpec(
                    ops.RelationChangedEvent,
                    'mon_relation_changed',
                    relation_id=2,
                    remote_app='remote',
                    remote_unit='remote/0',
                ),
                {
                    'relation_name': 'mon',
                    'relation_id': 2,
                    'app_name': 'remote',
                    'unit_name': 'remote/0',
                },
            ),
            (
                EventSpec(
                    ops.RelationChangedEvent,
                    'mon_relation_changed',
                    relation_id=2,
                    remote_app='remote',
                    remote_unit=None,
                ),
                {'relation_name': 'mon', 'relation_id': 2, 'app_name': 'remote'},
            ),
            (
                EventSpec(
                    ops.RelationDepartedEvent,
                    'mon_relation_departed',
                    relation_id=2,
                    remote_app='remote',
                    remote_unit='remote/0',
                    departing_unit_name='remote/42',
                ),
                {
                    'relation_name': 'mon',
                    'relation_id': 2,
                    'app_name': 'remote',
                    'unit_name': 'remote/0',
                    'departing_unit': 'remote/42',
                },
            ),
            (
                EventSpec(ops.RelationBrokenEvent, 'ha_relation_broken', relation_id=3),
                {'relation_name': 'ha', 'relation_id': 3},
            ),
            (
                # Events without a remote app specified (for Juju < 2.7).
                EventSpec(
                    ops.RelationJoinedEvent,
                    'db_relation_joined',
                    relation_id=1,
                    remote_unit='remote/0',
                ),
                {
                    'relation_name': 'db',
                    'relation_id': 1,
                    'app_name': 'remote',
                    'unit_name': 'remote/0',
                },
            ),
            (
                EventSpec(
                    ops.RelationChangedEvent,
                    'mon_relation_changed',
                    relation_id=2,
                    remote_unit='remote/0',
                ),
                {
                    'relation_name': 'mon',
                    'relation_id': 2,
                    'app_name': 'remote',
                    'unit_name': 'remote/0',
                },
            ),
            (
                EventSpec(
                    ops.RelationDepartedEvent,
                    'mon_relation_departed',
                    relation_id=2,
                    remote_unit='remote/0',
                    departing_unit_name='remote/42',
                ),
                {
                    'relation_name': 'mon',
                    'relation_id': 2,
                    'app_name': 'remote',
                    'unit_name': 'remote/0',
                    'departing_unit': 'remote/42',
                },
            ),
            (
                EventSpec(
                    ops.ActionEvent,
                    'start_action',
                    env_var='JUJU_ACTION_NAME',
                    set_in_env={'JUJU_ACTION_UUID': '1'},
                ),
                {},
            ),
            (
                EventSpec(
                    ops.ActionEvent,
                    'foo_bar_action',
                    env_var='JUJU_ACTION_NAME',
                    set_in_env={'JUJU_ACTION_UUID': '2'},
                ),
                {},
            ),
            (
                EventSpec(ops.PebbleReadyEvent, 'test_pebble_ready', workload_name='test'),
                {'container_name': 'test'},
            ),
            (
                EventSpec(
                    ops.PebbleCustomNoticeEvent,
                    'test_pebble_custom_notice',
                    workload_name='test',
                    notice_id='123',
                    notice_type='custom',
                    notice_key='example.com/a',
                ),
                {
                    'container_name': 'test',
                    'notice_id': '123',
                    'notice_type': 'custom',
                    'notice_key': 'example.com/a',
                },
            ),
            (
                EventSpec(
                    ops.SecretChangedEvent,
                    'secret_changed',
                    secret_id='secret:12345',
                    secret_label='foo',
                ),
                {'id': 'secret:12345', 'label': 'foo'},
            ),
            (
                EventSpec(
                    ops.SecretRotateEvent,
                    'secret_rotate',
                    secret_id='secret:12345',
                    secret_label='foo',
                    secret_revision='42',
                ),
                {'id': 'secret:12345', 'label': 'foo'},
            ),
            (
                EventSpec(
                    ops.SecretRemoveEvent,
                    'secret_remove',
                    secret_id='secret:12345',
                    secret_label='foo',
                    secret_revision='42',
                ),
                {'id': 'secret:12345', 'label': 'foo', 'revision': 42},
            ),
            (
                EventSpec(
                    ops.SecretExpiredEvent,
                    'secret_expired',
                    secret_id='secret:12345',
                    secret_label='foo',
                    secret_revision='42',
                ),
                {'id': 'secret:12345', 'label': 'foo', 'revision': 42},
            ),
        ]

        logger.debug('Expected events %s', events_under_test)

        # First run "install" to make sure all hooks are set up.
        self._simulate_event(fake_script, EventSpec(ops.InstallEvent, 'install'))

        # Simulate hook executions for every event.
        for event_spec, expected_event_data in events_under_test:
            state = self._simulate_event(fake_script, event_spec)
            assert isinstance(state, ops.BoundStoredState)

            state_key = f'on_{event_spec.event_name}'
            handled_events = getattr(state, state_key, [])

            # Make sure that a handler for that event was called once.
            assert len(handled_events) == 1
            # Make sure the event handled by the Charm has the right type.
            handled_event_type = handled_events[0]
            assert handled_event_type == event_spec.event_type.__name__

            assert list(state.observed_event_types) == [event_spec.event_type.__name__]

            if expected_event_data:
                assert getattr(state, f'{event_spec.event_name}_data') == expected_event_data

    @pytest.mark.usefixtures('setup_charm')
    def test_event_not_implemented(self, fake_script: FakeScript):
        """Make sure events without implementation do not cause non-zero exit."""
        # Simulate a scenario where there is a symlink for an event that
        # a charm does not know how to handle.
        hook_path = self.JUJU_CHARM_DIR / 'hooks/not-implemented-event'
        # This will be cleared up in tearDown.
        hook_path.symlink_to('install')

        try:
            self._simulate_event(fake_script, EventSpec(ops.HookEvent, 'not-implemented-event'))
        except subprocess.CalledProcessError:
            pytest.fail(
                'Event simulation for an unsupported event'
                ' results in a non-zero exit code returned'
            )

    @pytest.mark.usefixtures('setup_charm')
    def test_no_actions(self, fake_script: FakeScript):
        (self.JUJU_CHARM_DIR / 'actions.yaml').unlink()
        self._simulate_event(fake_script, EventSpec(ops.InstallEvent, 'install'))

    @pytest.mark.usefixtures('setup_charm')
    def test_empty_actions(self, fake_script: FakeScript):
        (self.JUJU_CHARM_DIR / 'actions.yaml').write_text('')
        self._simulate_event(fake_script, EventSpec(ops.InstallEvent, 'install'))

    @pytest.mark.usefixtures('setup_charm')
    def test_collect_metrics(self, fake_script: FakeScript):
        fake_script.write('add-metric', 'exit 0')
        self._simulate_event(fake_script, EventSpec(ops.InstallEvent, 'install'))
        # Clear the calls during 'install'
        fake_script.calls(clear=True)
        self._simulate_event(fake_script, EventSpec(ops.CollectMetricsEvent, 'collect_metrics'))

        expected = [
            VERSION_LOGLINE,
            ['juju-log', '--log-level', 'DEBUG', '--', 'Emitting Juju event collect_metrics.'],
            ['add-metric', '--labels', 'bar=4.2', 'foo=42'],
            ['is-leader', '--format=json'],
        ]
        calls = fake_script.calls()

        assert calls == expected

    @pytest.mark.usefixtures('setup_charm')
    def test_custom_event(self, fake_script: FakeScript):
        self._simulate_event(fake_script, EventSpec(ops.InstallEvent, 'install'))
        # Clear the calls during 'install'
        fake_script.calls(clear=True)
        self._simulate_event(
            fake_script,
            EventSpec(
                ops.UpdateStatusEvent, 'update-status', set_in_env={'EMIT_CUSTOM_EVENT': '1'}
            ),
        )

        calls = fake_script.calls()

        custom_event_prefix = 'Emitting custom event <CustomEvent via Charm/on/custom'
        expected = [
            VERSION_LOGLINE,
            ['juju-log', '--log-level', 'DEBUG', '--', 'Emitting Juju event update_status.'],
            ['juju-log', '--log-level', 'DEBUG', '--', custom_event_prefix],
            ['is-leader', '--format=json'],
        ]
        # Remove the "[key]>" suffix from the end of the event string
        assert re.match(re.escape(custom_event_prefix) + '.*', calls[2][-1])
        calls[2][-1] = custom_event_prefix
        assert calls == expected

    @pytest.mark.usefixtures('setup_charm')
    def test_logger(self, fake_script: FakeScript):
        fake_script.write('action-get', "echo '{}'")

        test_cases = [
            (
                EventSpec(
                    ops.ActionEvent,
                    'log_critical_action',
                    env_var='JUJU_ACTION_NAME',
                    set_in_env={'JUJU_ACTION_UUID': '1'},
                ),
                ['juju-log', '--log-level', 'CRITICAL', '--', 'super critical'],
            ),
            (
                EventSpec(
                    ops.ActionEvent,
                    'log_error_action',
                    env_var='JUJU_ACTION_NAME',
                    set_in_env={'JUJU_ACTION_UUID': '2'},
                ),
                ['juju-log', '--log-level', 'ERROR', '--', 'grave error'],
            ),
            (
                EventSpec(
                    ops.ActionEvent,
                    'log_warning_action',
                    env_var='JUJU_ACTION_NAME',
                    set_in_env={'JUJU_ACTION_UUID': '3'},
                ),
                ['juju-log', '--log-level', 'WARNING', '--', 'wise warning'],
            ),
            (
                EventSpec(
                    ops.ActionEvent,
                    'log_info_action',
                    env_var='JUJU_ACTION_NAME',
                    set_in_env={'JUJU_ACTION_UUID': '4'},
                ),
                ['juju-log', '--log-level', 'INFO', '--', 'useful info'],
            ),
        ]

        # Set up action symlinks.
        self._simulate_event(fake_script, EventSpec(ops.InstallEvent, 'install'))

        for event_spec, calls in test_cases:
            self._simulate_event(fake_script, event_spec)
            assert calls in fake_script.calls(clear=True)

    @pytest.mark.usefixtures('setup_charm')
    def test_excepthook(self, fake_script: FakeScript):
        with pytest.raises(subprocess.CalledProcessError):
            self._simulate_event(
                fake_script,
                EventSpec(ops.InstallEvent, 'install', set_in_env={'TRY_EXCEPTHOOK': '1'}),
            )

        calls = [' '.join(i) for i in fake_script.calls()]

        assert calls.pop(0) == ' '.join(VERSION_LOGLINE)
        assert re.search('Using local storage: not a Kubernetes podspec charm', calls.pop(0))
        assert re.search('Initializing SQLite local storage: ', calls.pop(0))
<<<<<<< HEAD
        self.maxDiff = None
=======

>>>>>>> 3c8c211c
        assert re.search(
            '(?ms)juju-log --log-level ERROR -- Uncaught exception while in charm code:\n'
            'Traceback .most recent call last.:\n'
            '  .*'
            "    raise RuntimeError.'failing as requested'.\n"
            'RuntimeError: failing as requested',
            calls[0],
        )
        assert len(calls) == 1, f'expected 1 call, but got extra: {calls[1:]}'

    @pytest.mark.usefixtures('setup_charm')
    def test_sets_model_name(self, fake_script: FakeScript):
        self._prepare_actions()

        fake_script.write('action-get', "echo '{}'")
        state = self._simulate_event(
            fake_script,
            EventSpec(
                ops.ActionEvent,
                'get_model_name_action',
                env_var='JUJU_ACTION_NAME',
                model_name='test-model-name',
                set_in_env={'JUJU_ACTION_UUID': '1'},
            ),
        )
        assert isinstance(state, ops.BoundStoredState)
        assert state._on_get_model_name_action == ['test-model-name']

    @pytest.mark.usefixtures('setup_charm')
    def test_has_valid_status(self, fake_script: FakeScript):
        self._prepare_actions()

        fake_script.write('action-get', "echo '{}'")
        fake_script.write('status-get', """echo '{"status": "unknown", "message": ""}'""")
        state = self._simulate_event(
            fake_script,
            EventSpec(
                ops.ActionEvent,
                'get_status_action',
                env_var='JUJU_ACTION_NAME',
                set_in_env={'JUJU_ACTION_UUID': '1'},
            ),
        )
        assert isinstance(state, ops.BoundStoredState)
        assert state.status_name == 'unknown'
        assert state.status_message == ''
        fake_script.write(
            'status-get', """echo '{"status": "blocked", "message": "help meeee"}'"""
        )
        state = self._simulate_event(
            fake_script,
            EventSpec(
                ops.ActionEvent,
                'get_status_action',
                env_var='JUJU_ACTION_NAME',
                set_in_env={'JUJU_ACTION_UUID': '1'},
            ),
        )
        assert isinstance(state, ops.BoundStoredState)
        assert state.status_name == 'blocked'
        assert state.status_message == 'help meeee'


class TestMainWithNoDispatch(_TestMain):
    has_dispatch = False
    hooks_are_symlinks = True

    def _setup_entry_point(self, directory: Path, entry_point: str):
        path = directory / entry_point
        path.symlink_to(self.charm_exec_path)

    def _call_event(
        self,
        fake_script: FakeScript,
        rel_path: Path,
        env: typing.Dict[str, str],
    ):
        env['JUJU_VERSION'] = '2.7.0'
        event_file = self.JUJU_CHARM_DIR / rel_path
        # Note that sys.executable is used to make sure we are using the same
        # interpreter for the child process to support virtual environments.
        fake_script.write(
            'storage-get',
            """
            if [ "$1" = "-s" ]; then
                id=${2#*/}
                key=${2%/*}
                echo "\\"/var/srv/${key}/${id}\\"" # NOQA: test_quote_backslashes
            elif [ "$1" = '--help' ]; then
                printf '%s\\n' \\
                'Usage: storage-get [options] [<key>]' \\
                '   ' \\
                'Summary:' \\
                'print information for storage instance with specified id' \\
                '   ' \\
                'Options:' \\
                '--format  (= smart)' \\
                '    Specify output format (json|smart|yaml)' \\
                '-o, --output (= "")' \\
                '    Specify an output file' \\
                '-s  (= test-stor/0)' \\
                '    specify a storage instance by id' \\
                '   ' \\
                'Details:' \\
                'When no <key> is supplied, all keys values are printed.'
            else
                # Return the same path for all disks since `storage-get`
                # on attach and detach takes no parameters and is not
                # deterministically faked with fake_script
                exit 1
            fi
            """,
        )
        fake_script.write(
            'storage-list',
            """
            echo '["disks/0"]'
            """,
        )
        subprocess.run(
            [sys.executable, str(event_file)], check=True, env=env, cwd=str(self.JUJU_CHARM_DIR)
        )

    @pytest.mark.usefixtures('setup_charm')
    def test_setup_event_links(
        self,
        request: pytest.FixtureRequest,
        fake_script: FakeScript,
    ):
        """Test auto-creation of symlinks caused by initial events."""
        all_event_hooks = [
            f"hooks/{name.replace('_', '-')}"
            for name, event_source in self.charm_module.Charm.on.events().items()
            if issubclass(event_source.event_type, (ops.CommitEvent, ops.PreCommitEvent))
        ]

        initial_events = {
            EventSpec(ops.InstallEvent, 'install'),
            EventSpec(ops.StorageAttachedEvent, 'disks-storage-attached'),
            EventSpec(ops.StartEvent, 'start'),
            EventSpec(ops.UpgradeCharmEvent, 'upgrade-charm'),
        }
        initial_hooks = {f'hooks/{ev.event_name}' for ev in initial_events}

        def _assess_event_links(event_spec: EventSpec):
            assert self.hooks_dir / event_spec.event_name in self.hooks_dir.iterdir()
            for event_hook in all_event_hooks:
                hook_path = self.JUJU_CHARM_DIR / event_hook
                assert hook_path.exists(), f'Missing hook: {event_hook}'
                if self.hooks_are_symlinks:
                    assert hook_path.is_symlink()
                    assert os.readlink(str(hook_path)) == self.charm_exec_path
                elif event_hook in initial_hooks:
                    assert not hook_path.is_symlink()
                else:
                    # hooks are not symlinks, and this hook is not one of the initial ones
                    # check that it's a symlink to the initial ones
                    assert hook_path.is_symlink()
                    assert os.readlink(str(hook_path)) == event_spec.event_name

        for initial_event in initial_events:
            self._setup_charm_dir(request)

            self._simulate_event(fake_script, initial_event)
            _assess_event_links(initial_event)
            # Make sure it is idempotent.
            self._simulate_event(fake_script, initial_event)
            _assess_event_links(initial_event)

    @pytest.mark.usefixtures('setup_charm')
    def test_setup_action_links(self, fake_script: FakeScript):
        self._simulate_event(fake_script, EventSpec(ops.InstallEvent, 'install'))
        # foo-bar is one of the actions defined in actions.yaml
        action_hook = self.JUJU_CHARM_DIR / 'actions' / 'foo-bar'
        assert action_hook.exists()


class TestMainWithNoDispatchButJujuIsDispatchAware(TestMainWithNoDispatch):
    def _call_event(
        self,
        fake_script: FakeScript,
        rel_path: Path,
        env: typing.Dict[str, str],
    ):
        env['JUJU_DISPATCH_PATH'] = str(rel_path)
        env['JUJU_VERSION'] = '2.8.0'
        super()._call_event(fake_script, rel_path, env)


class TestMainWithNoDispatchButDispatchPathIsSet(TestMainWithNoDispatch):
    def _call_event(
        self,
        fake_script: FakeScript,
        rel_path: Path,
        env: typing.Dict[str, str],
    ):
        env['JUJU_DISPATCH_PATH'] = str(rel_path)
        super()._call_event(fake_script, rel_path, env)


class TestMainWithNoDispatchButScriptsAreCopies(TestMainWithNoDispatch):
    hooks_are_symlinks = False

    def _setup_entry_point(self, directory: Path, entry_point: str):
        charm_path = str(self.JUJU_CHARM_DIR / 'src/charm.py')
        path = directory / entry_point
        shutil.copy(charm_path, str(path))


class _TestMainWithDispatch(_TestMain):
    has_dispatch = True

    @pytest.mark.usefixtures('setup_charm')
    def test_setup_event_links(
        self,
        request: pytest.FixtureRequest,
        fake_script: FakeScript,
    ):
        """Test auto-creation of symlinks.

        Symlink creation caused by initial events should _not_ happen when using dispatch.
        """
        all_event_hooks = [
            f"hooks/{e.replace('_', '-')}" for e in self.charm_module.Charm.on.events()
        ]
        initial_events = {
            EventSpec(ops.InstallEvent, 'install'),
            EventSpec(ops.StorageAttachedEvent, 'disks-storage-attached'),
            EventSpec(ops.StartEvent, 'start'),
            EventSpec(ops.UpgradeCharmEvent, 'upgrade-charm'),
        }

        def _assess_event_links(event_spec: EventSpec):
            assert self.hooks_dir / event_spec.event_name not in self.hooks_dir.iterdir()
            for event_hook in all_event_hooks:
                assert not (
                    self.JUJU_CHARM_DIR / event_hook
                ).exists(), f'Spurious hook: {event_hook}'

        for initial_event in initial_events:
            self._setup_charm_dir(request)

            self._simulate_event(fake_script, initial_event)
            _assess_event_links(initial_event)

    @pytest.mark.usefixtures('setup_charm')
    def test_hook_and_dispatch(
        self,
        request: pytest.FixtureRequest,
        fake_script: FakeScript,
    ):
        fake_script_hooks = FakeScript(request, self.hooks_dir)
        fake_script_hooks.write('install', 'exit 0')
        state = self._simulate_event(fake_script, EventSpec(ops.InstallEvent, 'install'))
        assert isinstance(state, ops.BoundStoredState)

        # the script was called, *and*, the .on. was called
        assert fake_script_hooks.calls() == [['install', '']]
        assert list(state.observed_event_types) == ['InstallEvent']

        hook = Path('hooks/install')
        expected = [
            VERSION_LOGLINE,
            ['juju-log', '--log-level', 'INFO', '--', f'Running legacy {hook}.'],
            ['juju-log', '--log-level', 'DEBUG', '--', f'Legacy {hook} exited with status 0.'],
            [
                'juju-log',
                '--log-level',
                'DEBUG',
                '--',
                'Using local storage: not a Kubernetes podspec charm',
            ],
            ['juju-log', '--log-level', 'DEBUG', '--', 'Emitting Juju event install.'],
            ['is-leader', '--format=json'],
        ]
        calls = fake_script.calls()
        assert re.search('Initializing SQLite local storage: ', ' '.join(calls.pop(-3)))
        assert calls == expected

    @pytest.mark.usefixtures('setup_charm')
    def test_non_executable_hook_and_dispatch(self, fake_script: FakeScript):
        (self.hooks_dir / 'install').write_text('')
        state = self._simulate_event(fake_script, EventSpec(ops.InstallEvent, 'install'))
        assert isinstance(state, ops.BoundStoredState)

        assert list(state.observed_event_types) == ['InstallEvent']

        expected = [
            VERSION_LOGLINE,
            [
                'juju-log',
                '--log-level',
                'WARNING',
                '--',
                'Legacy hooks/install exists but is not executable.',
            ],
            [
                'juju-log',
                '--log-level',
                'DEBUG',
                '--',
                'Using local storage: not a Kubernetes podspec charm',
            ],
            ['juju-log', '--log-level', 'DEBUG', '--', 'Emitting Juju event install.'],
            ['is-leader', '--format=json'],
        ]
        calls = fake_script.calls()
        assert re.search('Initializing SQLite local storage: ', ' '.join(calls.pop(-3)))
        assert calls == expected

    @pytest.mark.usefixtures('setup_charm')
    def test_hook_and_dispatch_with_failing_hook(
        self,
        request: pytest.FixtureRequest,
        fake_script: FakeScript,
    ):
        self.stdout = self.stderr = tempfile.TemporaryFile()
        request.addfinalizer(self.stdout.close)

        fake_script_hooks = FakeScript(request, self.hooks_dir)
        fake_script_hooks.write('install', 'exit 42')
        event = EventSpec(ops.InstallEvent, 'install')
        with pytest.raises(subprocess.CalledProcessError):
            self._simulate_event(fake_script, event)

        self.stdout.seek(0)
        assert self.stdout.read() == b''
        self.stderr.seek(0)
        assert self.stderr.read() == b''
        calls = fake_script.calls()
        hook = Path('hooks/install')
        expected = [
            VERSION_LOGLINE,
            ['juju-log', '--log-level', 'INFO', '--', f'Running legacy {hook}.'],
            ['juju-log', '--log-level', 'WARNING', '--', f'Legacy {hook} exited with status 42.'],
        ]
        assert calls == expected

    @pytest.mark.usefixtures('setup_charm')
    def test_hook_and_dispatch_but_hook_is_dispatch(self, fake_script: FakeScript):
        event = EventSpec(ops.InstallEvent, 'install')
        hook_path = self.hooks_dir / 'install'
        for (rel, ind), path in {
            # relative and indirect
            (True, True): Path('../dispatch'),
            # relative and direct
            (True, False): Path(self.charm_exec_path),
            # absolute and direct
            (False, False): (self.hooks_dir / self.charm_exec_path).resolve(),
            # absolute and indirect
            (False, True): self.JUJU_CHARM_DIR / 'dispatch',
        }.items():
            # Sanity check
            assert path.is_absolute() == (not rel)
            assert (path.with_suffix('').name == 'dispatch') == ind
            try:
                hook_path.symlink_to(path)

                state = self._simulate_event(fake_script, event)
                assert isinstance(state, ops.BoundStoredState)

                # The `.on.` method was only called once
                assert list(state.observed_event_types) == ['InstallEvent']
                assert list(state.on_install) == ['InstallEvent']
            finally:
                hook_path.unlink()

    @pytest.mark.usefixtures('setup_charm')
    def test_hook_and_dispatch_but_hook_is_dispatch_copy(self, fake_script: FakeScript):
        hook_path = self.hooks_dir / 'install'
        path = (self.hooks_dir / self.charm_exec_path).resolve()
        shutil.copy(str(path), str(hook_path))

        event = EventSpec(ops.InstallEvent, 'install')
        state = self._simulate_event(fake_script, event)
        assert isinstance(state, ops.BoundStoredState)

        # the .on. was only called once
        assert list(state.observed_event_types) == ['InstallEvent']
        assert list(state.on_install) == ['InstallEvent']
        hook = Path('hooks/install')
        expected = [
            VERSION_LOGLINE,
            ['juju-log', '--log-level', 'INFO', '--', f'Running legacy {hook}.'],
            VERSION_LOGLINE,  # because it called itself
            ['juju-log', '--log-level', 'DEBUG', '--', f'Charm called itself via {hook}.'],
            ['juju-log', '--log-level', 'DEBUG', '--', f'Legacy {hook} exited with status 0.'],
            [
                'juju-log',
                '--log-level',
                'DEBUG',
                '--',
                'Using local storage: not a Kubernetes podspec charm',
            ],
            ['juju-log', '--log-level', 'DEBUG', '--', 'Emitting Juju event install.'],
            ['is-leader', '--format=json'],
        ]
        calls = fake_script.calls()
        assert re.search('Initializing SQLite local storage: ', ' '.join(calls.pop(-3)))

        assert calls == expected


class TestMainWithDispatch(_TestMainWithDispatch):
    def _setup_entry_point(self, directory: Path, entry_point: str):
        path = self.JUJU_CHARM_DIR / 'dispatch'
        if not path.exists():
            path.symlink_to(os.path.join('src', 'charm.py'))

    def _call_event(
        self,
        fake_script: FakeScript,
        rel_path: Path,
        env: typing.Dict[str, str],
    ):
        env['JUJU_DISPATCH_PATH'] = str(rel_path)
        env['JUJU_VERSION'] = '2.8.0'
        dispatch = self.JUJU_CHARM_DIR / 'dispatch'
        fake_script.write(
            'storage-get',
            """
            if [ "$1" = "-s" ]; then
                id=${2#*/}
                key=${2%/*}
                echo "\\"/var/srv/${key}/${id}\\"" # NOQA: test_quote_backslashes
            elif [ "$1" = '--help' ]; then
                printf '%s\\n' \\
                'Usage: storage-get [options] [<key>]' \\
                '   ' \\
                'Summary:' \\
                'print information for storage instance with specified id' \\
                '   ' \\
                'Options:' \\
                '--format  (= smart)' \\
                '    Specify output format (json|smart|yaml)' \\
                '-o, --output (= "")' \\
                '    Specify an output file' \\
                '-s  (= test-stor/0)' \\
                '    specify a storage instance by id' \\
                '   ' \\
                'Details:' \\
                'When no <key> is supplied, all keys values are printed.'
            else
                # Return the same path for all disks since `storage-get`
                # on attach and detach takes no parameters and is not
                # deterministically faked with fake_script
                exit 1
            fi
            """,
        )
        fake_script.write(
            'storage-list',
            """
            echo '["disks/0"]'
            """,
        )
        subprocess.run(
            [sys.executable, str(dispatch)],
            stdout=self.stdout,
            stderr=self.stderr,
            check=True,
            env=env,
            cwd=str(self.JUJU_CHARM_DIR),
        )

    @pytest.mark.usefixtures('setup_charm')
    def test_crash_action(self, request: pytest.FixtureRequest, fake_script: FakeScript):
        self._prepare_actions()
        self.stderr = tempfile.TemporaryFile('w+t')
        request.addfinalizer(self.stderr.close)
        fake_script.write('action-get', "echo '{}'")
        with pytest.raises(subprocess.CalledProcessError):
            self._simulate_event(
                fake_script,
                EventSpec(
                    ops.ActionEvent,
                    'keyerror_action',
                    env_var='JUJU_ACTION_NAME',
                    set_in_env={'JUJU_ACTION_UUID': '1'},
                ),
            )
        self.stderr.seek(0)
        stderr = self.stderr.read()
        assert 'KeyError' in stderr
        assert "'foo' not found in 'bar'" in stderr


class TestMainWithDispatchAsScript(_TestMainWithDispatch):
    """Here dispatch is a script that execs the charm.py instead of a symlink."""

    has_dispatch = True

    def _setup_entry_point(self, directory: Path, entry_point: str):
        path = self.JUJU_CHARM_DIR / 'dispatch'
        if not path.exists():
            path.write_text(
                '#!/bin/sh\nexec "{}" "{}"\n'.format(
                    sys.executable, self.JUJU_CHARM_DIR / 'src/charm.py'
                )
            )
            path.chmod(0o755)

    def _call_event(
        self,
        fake_script: FakeScript,
        rel_path: Path,
        env: typing.Dict[str, str],
    ):
        env['JUJU_DISPATCH_PATH'] = str(rel_path)
        env['JUJU_VERSION'] = '2.8.0'
        fake_script.write(
            'storage-get',
            """
            if [ "$1" = "-s" ]; then
                id=${2#*/}
                key=${2%/*}
                echo "\\"/var/srv/${key}/${id}\\"" # NOQA: test_quote_backslashes
            elif [ "$1" = '--help' ]; then
                printf '%s\\n' \\
                'Usage: storage-get [options] [<key>]' \\
                '   ' \\
                'Summary:' \\
                'print information for storage instance with specified id' \\
                '   ' \\
                'Options:' \\
                '--format  (= smart)' \\
                '    Specify output format (json|smart|yaml)' \\
                '-o, --output (= "")' \\
                '    Specify an output file' \\
                '-s  (= test-stor/0)' \\
                '    specify a storage instance by id' \\
                '   ' \\
                'Details:' \\
                'When no <key> is supplied, all keys values are printed.'
            else
                # Return the same path for all disks since `storage-get`
                # on attach and detach takes no parameters and is not
                # deterministically faked with fake_script
                exit 1
            fi
            """,
        )
        fake_script.write(
            'storage-list',
            """
            echo '["disks/0"]'
            """,
        )
        dispatch = self.JUJU_CHARM_DIR / 'dispatch'
        subprocess.check_call([str(dispatch)], env=env, cwd=str(self.JUJU_CHARM_DIR))


class TestStorageHeuristics:
    def test_fallback_to_current_juju_version__too_old(self):
        meta = ops.CharmMeta.from_yaml('series: [kubernetes]')
        with patch.dict(os.environ, {'JUJU_VERSION': '1.0'}):
            assert not _should_use_controller_storage(Path('/xyzzy'), meta)

    def test_fallback_to_current_juju_version__new_enough(self):
        meta = ops.CharmMeta.from_yaml('series: [kubernetes]')
        with patch.dict(os.environ, {'JUJU_VERSION': '2.8'}):
            assert _should_use_controller_storage(Path('/xyzzy'), meta)

    def test_not_if_not_in_k8s(self):
        meta = ops.CharmMeta.from_yaml('series: [ecs]')
        with patch.dict(os.environ, {'JUJU_VERSION': '2.8'}):
            assert not _should_use_controller_storage(Path('/xyzzy'), meta)

    def test_not_if_already_local(self):
        meta = ops.CharmMeta.from_yaml('series: [kubernetes]')
        with patch.dict(os.environ, {'JUJU_VERSION': '2.8'}), tempfile.NamedTemporaryFile() as fd:
            assert not _should_use_controller_storage(Path(fd.name), meta)<|MERGE_RESOLUTION|>--- conflicted
+++ resolved
@@ -882,11 +882,6 @@
         assert calls.pop(0) == ' '.join(VERSION_LOGLINE)
         assert re.search('Using local storage: not a Kubernetes podspec charm', calls.pop(0))
         assert re.search('Initializing SQLite local storage: ', calls.pop(0))
-<<<<<<< HEAD
-        self.maxDiff = None
-=======
-
->>>>>>> 3c8c211c
         assert re.search(
             '(?ms)juju-log --log-level ERROR -- Uncaught exception while in charm code:\n'
             'Traceback .most recent call last.:\n'
