#!/usr/bin/env python3

import unittest
import logging
import os
import sys
import subprocess
import pickle
import base64
import tempfile

import importlib.util

import op.main

from pathlib import Path

from op.charm import (
    CharmBase,
    CharmEvents,
    HookEvent,
    InstallEvent,
    StartEvent,
    LeaderElectedEvent,
    UpgradeCharmEvent,
    ConfigChangedEvent,
    UpdateStatusEvent,
    LeaderSettingsChangedEvent,
    RelationJoinedEvent,
    RelationChangedEvent,
    RelationDepartedEvent,
    RelationBrokenEvent,
    RelationEvent,
    StorageAttachedEvent,
)

# This relies on the expected repository structure to find
# a path to the charm under test.
JUJU_CHARM_DIR = Path(f'{__file__}/../charms/test_main').resolve()

charm_spec = importlib.util.spec_from_file_location("charm", str(JUJU_CHARM_DIR / 'lib/charm.py'))
charm = importlib.util.module_from_spec(charm_spec)
charm_spec.loader.exec_module(charm)


logger = logging.getLogger(__name__)


class SymlinkTargetError(Exception):
    pass


class EventSpec:
    def __init__(self, event_type, event_name, relation_id=None, remote_app=None, remote_unit=None,
                 charm_config=None):
        self.event_type = event_type
        self.event_name = event_name
        self.relation_id = relation_id
        self.remote_app = remote_app
        self.remote_unit = remote_unit
        self.charm_config = charm_config


class TestMain(unittest.TestCase):

    @classmethod
    def _clear_unit_db(cls):
        charm_state_file = JUJU_CHARM_DIR / op.main.CHARM_STATE_FILE
        if charm_state_file.exists():
            charm_state_file.unlink()

    def setUp(self):
        self._clear_unit_db()
        self._clear_symlinks()

        # Change cwd for the current process to the test charm directory
        # as it is preserved across fork + exec.
        self.addCleanup(os.chdir, os.curdir)
        os.chdir(JUJU_CHARM_DIR)
        _, tmp_file = tempfile.mkstemp()
        self._state_file = Path(tmp_file)
        self.addCleanup(self._state_file.unlink)

        # Relations events are defined dynamically and modify the class attributes.
        # We use a subclass temporarily to prevent these side effects from leaking.
        class TestCharmEvents(CharmEvents):
            pass
        CharmBase.on = TestCharmEvents()

        def cleanup():
            self._clear_unit_db()
            self._clear_symlinks()
            CharmBase.on = CharmEvents()
        self.addCleanup(cleanup)

    @classmethod
    def _clear_symlinks(cls):
        r, _, files = next(os.walk(JUJU_CHARM_DIR / 'hooks'))
        for f in files:
            absolute_path = Path(r) / f
            if absolute_path.name in ('install', 'start') or absolute_path.name.endswith('-storage-attached') and absolute_path.is_symlink():
                if os.readlink(absolute_path) != op.main.CHARM_CODE_FILE:
                    raise SymlinkTargetError(f'"{absolute_path.name}" link does not point to {op.main.CHARM_CODE_FILE}')
            else:
                absolute_path.unlink()

    def _read_and_clear_state(self):
        state = None
        if self._state_file.stat().st_size:
            with open(self._state_file, 'r+b') as state_file:
                state = pickle.load(state_file)
                state_file.truncate()
        return state

    def _simulate_event(self, event_spec):
        event_hook = JUJU_CHARM_DIR / f"hooks/{event_spec.event_name.replace('_', '-')}"
        env = {
            'PATH': str(Path(__file__).parent / 'bin'),
            'JUJU_CHARM_DIR': JUJU_CHARM_DIR,
            'JUJU_UNIT_NAME': 'test_main/0',
            'CHARM_CONFIG': event_spec.charm_config,
        }
        if issubclass(event_spec.event_type, RelationEvent):
            rel_name = event_spec.event_name.split('_')[0]
            env.update({
                'JUJU_RELATION': rel_name,
                'JUJU_RELATION_ID': str(event_spec.relation_id),
            })
            remote_app = event_spec.remote_app
            # For juju < 2.7 app name is extracted from JUJU_REMOTE_UNIT.
            if remote_app is not None:
                env['JUJU_REMOTE_APP'] = remote_app

            remote_unit = event_spec.remote_unit
            if remote_unit is None:
                remote_unit = ''

            env['JUJU_REMOTE_UNIT'] = remote_unit

        else:
            env.update({
                'JUJU_REMOTE_UNIT': '',
                'JUJU_REMOTE_APP': '',
            })
        # Note that sys.executable is used to make sure we are using the same
        # interpreter for the child process to support virtual environments.
        subprocess.check_call([sys.executable, event_hook], env=env)
        return self._read_and_clear_state()

    def test_event_reemitted(self):
        # base64 encoding is used to avoid null bytes.
        charm_config = base64.b64encode(pickle.dumps({
            'STATE_FILE': self._state_file,
        }))

        # First run "install" to make sure all hooks are set up.
        state = self._simulate_event(EventSpec(InstallEvent, 'install', charm_config=charm_config))
        self.assertEqual(state['observed_event_types'], [InstallEvent])

        state = self._simulate_event(EventSpec(ConfigChangedEvent, 'config-changed', charm_config=charm_config))
        self.assertEqual(state['observed_event_types'], [ConfigChangedEvent])

        # Re-emit should pick the deferred config-changed.
        state = self._simulate_event(EventSpec(UpdateStatusEvent, 'update-status', charm_config=charm_config))
        self.assertEqual(state['observed_event_types'], [ConfigChangedEvent, UpdateStatusEvent])

    def test_multiple_events_handled(self):
        charm_config = base64.b64encode(pickle.dumps({
            'STATE_FILE': self._state_file,
        }))

        # Sample events with a different amount of dashes used
        # and with endpoints from different sections of metadata.yaml
        events_under_test = [(
            EventSpec(InstallEvent, 'install', charm_config=charm_config),
            {},
        ), (
            EventSpec(UpdateStatusEvent, 'update_status', charm_config=charm_config),
            {},
        ), (
            EventSpec(LeaderSettingsChangedEvent, 'leader_settings_changed', charm_config=charm_config),
            {},
        ), (
            EventSpec(RelationJoinedEvent, 'db_relation_joined', relation_id=1,
                      remote_app='remote', remote_unit='remote/0', charm_config=charm_config),
            {'relation_name': 'db', 'relation_id': 1, 'app_name': 'remote', 'unit_name': 'remote/0'},
        ), (
            EventSpec(RelationChangedEvent, 'mon_relation_changed', relation_id=2,
                      remote_app='remote', remote_unit='remote/0', charm_config=charm_config),
            {'relation_name': 'mon', 'relation_id': 2, 'app_name': 'remote', 'unit_name': 'remote/0'},
        ), (
            EventSpec(RelationChangedEvent, 'mon_relation_changed', relation_id=2,
                      remote_app='remote', remote_unit=None, charm_config=charm_config),
            {'relation_name': 'mon', 'relation_id': 2, 'app_name': 'remote', 'unit_name': None},
        ), (
            EventSpec(RelationDepartedEvent, 'mon_relation_departed', relation_id=2,
                      remote_app='remote', remote_unit='remote/0', charm_config=charm_config),
            {'relation_name': 'mon', 'relation_id': 2, 'app_name': 'remote', 'unit_name': 'remote/0'},
        ), (
            EventSpec(RelationBrokenEvent, 'ha_relation_broken', relation_id=3,
                      charm_config=charm_config),
            {'relation_name': 'ha', 'relation_id': 3},
        ), (
            # Events without a remote app specified (for Juju < 2.7).
            EventSpec(RelationJoinedEvent, 'db_relation_joined', relation_id=1,
                      remote_unit='remote/0', charm_config=charm_config),
            {'relation_name': 'db', 'relation_id': 1, 'app_name': 'remote', 'unit_name': 'remote/0'},
        ), (
            EventSpec(RelationChangedEvent, 'mon_relation_changed', relation_id=2,
                      remote_unit='remote/0', charm_config=charm_config),
            {'relation_name': 'mon', 'relation_id': 2, 'app_name': 'remote', 'unit_name': 'remote/0'},
        ), (
            EventSpec(RelationDepartedEvent, 'mon_relation_departed', relation_id=2,
                      remote_unit='remote/0', charm_config=charm_config),
            {'relation_name': 'mon', 'relation_id': 2, 'app_name': 'remote', 'unit_name': 'remote/0'},
        )]

        logger.debug(f'Expected events {events_under_test}')

        # First run "install" to make sure all hooks are set up.
        self._simulate_event(EventSpec(InstallEvent, 'install', charm_config=charm_config))

        # Simulate hook executions for every event.
        for event_spec, expected_event_data in events_under_test:
            state = self._simulate_event(event_spec)

            handled_events = state.get(f'on_{event_spec.event_name}', [])

            # Make sure that a handler for that event was called once.
            self.assertEqual(len(handled_events), 1)
            # Make sure the event handled by the Charm has the right type.
            handled_event_type = handled_events[0]
            self.assertEqual(handled_event_type, event_spec.event_type)

            self.assertEqual(state['observed_event_types'], [event_spec.event_type])

            if event_spec.event_name in expected_event_data:
                self.assertEqual(state[f'{event_spec.event_name}_data'], expected_event_data[event_spec.event_name])

    def test_event_not_implemented(self):
        """Make sure events without implementation do not cause non-zero exit.
        """
        charm_config = base64.b64encode(pickle.dumps({
            'STATE_FILE': self._state_file,
        }))

        # Simulate a scenario where there is a symlink for an event that
        # a charm does not know how to handle.
        hook_path = JUJU_CHARM_DIR / 'hooks/not-implemented-event'
        # This will be cleared up in tearDown.
        hook_path.symlink_to('install')

        try:
            self._simulate_event(EventSpec(HookEvent, 'not-implemented-event', charm_config=charm_config))
        except subprocess.CalledProcessError:
            self.fail('Event simulation for an unsupported event'
                      ' results in a non-zero exit code returned')

    def test_setup_event_links(self):
        """Test auto-creation of symlinks for supported events.
        """
        event_hooks = [f'hooks/{e.replace("_", "-")}' for e in charm.Charm.on.events().keys()]
        install_link_path = JUJU_CHARM_DIR / 'hooks/install'

        # The symlink is expected to be present in the source tree.
        self.assertTrue(install_link_path.exists())
        # It has to point to main.py in the lib directory of the charm.
        self.assertEqual(os.readlink(install_link_path), op.main.CHARM_CODE_FILE)

<<<<<<< HEAD
        def _assess_event_links(event_name):
            event_hook = JUJU_CHARM_DIR / f'hooks/{event_name}'

            charm_config = base64.b64encode(pickle.dumps({
                'STATE_FILE': self._state_file,
            }))
=======
        def _assess_setup_hooks(event_spec):
            event_hook = JUJU_CHARM_DIR / f'hooks/{event_spec.event_name}'
>>>>>>> 186b2e16

            # Simulate a fork + exec of a hook from a unit agent.
            self._simulate_event(event_spec)

            r, _, files = next(os.walk(JUJU_CHARM_DIR / 'hooks'))

            self.assertTrue(event_spec.event_name in files)

            for event_hook in event_hooks:
                self.assertTrue(os.path.exists(event_hook))
<<<<<<< HEAD
                self.assertEqual(os.readlink(event_hook), op.main.CHARM_CODE_FILE)

        test_cases = [
            # Assess 'install' first because upgrade-charm or other events cannot be handled before install creates symlinks for them.
            ('install', 'start', 'config-changed', 'leader-elected', 'upgrade-charm', 'update-status'),
            # Storage hooks run before "install" so this case needs to be checked as well.
            ('disks-storage-attached', 'install', 'start', 'config-changed', 'leader-elected', 'upgrade-charm', 'update-status'),
            # Do the above two test cases for Kubernetes charms which do not get the install event executed (see LP: #1854635).
            ('start', 'config-changed', 'leader-elected', 'upgrade-charm', 'update-status'),
            ('disks-storage-attached', 'start', 'config-changed', 'leader-elected', 'upgrade-charm', 'update-status'),
        ]

        for events_to_assess in test_cases:
            for event_name in events_to_assess:
                _assess_event_links(event_name)
            self._clear_symlinks()
=======
                self.assertEqual(os.readlink(event_hook), 'install')
                self.assertEqual(os.readlink('hooks/install'),
                                 self.CHARM_PY_RELPATH)

        charm_config = base64.b64encode(pickle.dumps({
            'STATE_FILE': self._state_file,
        }))

        # Assess 'install' first because upgrade-charm or other
        # events cannot be handled before install creates symlinks for them.
        events_to_assess = (
            EventSpec(InstallEvent, 'install', charm_config=charm_config),
            EventSpec(StartEvent, 'start', charm_config=charm_config),
            EventSpec(ConfigChangedEvent, 'config-changed', charm_config=charm_config),
            EventSpec(LeaderElectedEvent, 'leader-elected', charm_config=charm_config),
            EventSpec(UpgradeCharmEvent, 'upgrade-charm', charm_config=charm_config),
            EventSpec(UpdateStatusEvent, 'update-status', charm_config=charm_config),
        )

        for event_spec in events_to_assess:
            _assess_setup_hooks(event_spec)

        self._clear_symlinks()

        # Storage hooks run before "install" so this case needs to be checked as well.
        events_to_assess = (
            EventSpec(StorageAttachedEvent, 'disks-storage-attached', charm_config=charm_config),
            EventSpec(InstallEvent, 'install', charm_config=charm_config),
            EventSpec(StartEvent, 'start', charm_config=charm_config),
            EventSpec(ConfigChangedEvent, 'config-changed', charm_config=charm_config),
            EventSpec(LeaderElectedEvent, 'leader-elected', charm_config=charm_config),
            EventSpec(UpgradeCharmEvent, 'upgrade-charm', charm_config=charm_config),
            EventSpec(UpdateStatusEvent, 'update-status', charm_config=charm_config),
        )

        for event_spec in events_to_assess:
            _assess_setup_hooks(event_spec)
>>>>>>> 186b2e16


if __name__ == "__main__":
    unittest.main()<|MERGE_RESOLUTION|>--- conflicted
+++ resolved
@@ -267,17 +267,8 @@
         # It has to point to main.py in the lib directory of the charm.
         self.assertEqual(os.readlink(install_link_path), op.main.CHARM_CODE_FILE)
 
-<<<<<<< HEAD
-        def _assess_event_links(event_name):
-            event_hook = JUJU_CHARM_DIR / f'hooks/{event_name}'
-
-            charm_config = base64.b64encode(pickle.dumps({
-                'STATE_FILE': self._state_file,
-            }))
-=======
-        def _assess_setup_hooks(event_spec):
+        def _assess_event_links(event_spec):
             event_hook = JUJU_CHARM_DIR / f'hooks/{event_spec.event_name}'
->>>>>>> 186b2e16
 
             # Simulate a fork + exec of a hook from a unit agent.
             self._simulate_event(event_spec)
@@ -288,50 +279,21 @@
 
             for event_hook in event_hooks:
                 self.assertTrue(os.path.exists(event_hook))
-<<<<<<< HEAD
                 self.assertEqual(os.readlink(event_hook), op.main.CHARM_CODE_FILE)
-
-        test_cases = [
-            # Assess 'install' first because upgrade-charm or other events cannot be handled before install creates symlinks for them.
-            ('install', 'start', 'config-changed', 'leader-elected', 'upgrade-charm', 'update-status'),
-            # Storage hooks run before "install" so this case needs to be checked as well.
-            ('disks-storage-attached', 'install', 'start', 'config-changed', 'leader-elected', 'upgrade-charm', 'update-status'),
-            # Do the above two test cases for Kubernetes charms which do not get the install event executed (see LP: #1854635).
-            ('start', 'config-changed', 'leader-elected', 'upgrade-charm', 'update-status'),
-            ('disks-storage-attached', 'start', 'config-changed', 'leader-elected', 'upgrade-charm', 'update-status'),
-        ]
-
-        for events_to_assess in test_cases:
-            for event_name in events_to_assess:
-                _assess_event_links(event_name)
-            self._clear_symlinks()
-=======
-                self.assertEqual(os.readlink(event_hook), 'install')
-                self.assertEqual(os.readlink('hooks/install'),
-                                 self.CHARM_PY_RELPATH)
-
         charm_config = base64.b64encode(pickle.dumps({
             'STATE_FILE': self._state_file,
         }))
 
-        # Assess 'install' first because upgrade-charm or other
-        # events cannot be handled before install creates symlinks for them.
-        events_to_assess = (
+        test_cases = [(
+            # Assess 'install' first because upgrade-charm or other events cannot be handled before install creates symlinks for them.
             EventSpec(InstallEvent, 'install', charm_config=charm_config),
             EventSpec(StartEvent, 'start', charm_config=charm_config),
             EventSpec(ConfigChangedEvent, 'config-changed', charm_config=charm_config),
             EventSpec(LeaderElectedEvent, 'leader-elected', charm_config=charm_config),
             EventSpec(UpgradeCharmEvent, 'upgrade-charm', charm_config=charm_config),
             EventSpec(UpdateStatusEvent, 'update-status', charm_config=charm_config),
-        )
-
-        for event_spec in events_to_assess:
-            _assess_setup_hooks(event_spec)
-
-        self._clear_symlinks()
-
-        # Storage hooks run before "install" so this case needs to be checked as well.
-        events_to_assess = (
+        ), (
+            # Storage hooks run before "install" so this case needs to be checked as well.
             EventSpec(StorageAttachedEvent, 'disks-storage-attached', charm_config=charm_config),
             EventSpec(InstallEvent, 'install', charm_config=charm_config),
             EventSpec(StartEvent, 'start', charm_config=charm_config),
@@ -339,11 +301,25 @@
             EventSpec(LeaderElectedEvent, 'leader-elected', charm_config=charm_config),
             EventSpec(UpgradeCharmEvent, 'upgrade-charm', charm_config=charm_config),
             EventSpec(UpdateStatusEvent, 'update-status', charm_config=charm_config),
-        )
-
-        for event_spec in events_to_assess:
-            _assess_setup_hooks(event_spec)
->>>>>>> 186b2e16
+        ), (  # Do the above two test cases for Kubernetes charms which do not get the install event executed (see LP: #1854635).
+            EventSpec(StartEvent, 'start', charm_config=charm_config),
+            EventSpec(ConfigChangedEvent, 'config-changed', charm_config=charm_config),
+            EventSpec(LeaderElectedEvent, 'leader-elected', charm_config=charm_config),
+            EventSpec(UpgradeCharmEvent, 'upgrade-charm', charm_config=charm_config),
+            EventSpec(UpdateStatusEvent, 'update-status', charm_config=charm_config),
+        ), (
+            EventSpec(StorageAttachedEvent, 'disks-storage-attached', charm_config=charm_config),
+            EventSpec(StartEvent, 'start', charm_config=charm_config),
+            EventSpec(ConfigChangedEvent, 'config-changed', charm_config=charm_config),
+            EventSpec(LeaderElectedEvent, 'leader-elected', charm_config=charm_config),
+            EventSpec(UpgradeCharmEvent, 'upgrade-charm', charm_config=charm_config),
+            EventSpec(UpdateStatusEvent, 'update-status', charm_config=charm_config),
+        )]
+
+        for events_to_assess in test_cases:
+            for event_name in events_to_assess:
+                _assess_event_links(event_name)
+            self._clear_symlinks()
 
 
 if __name__ == "__main__":
