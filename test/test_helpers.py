# Copyright 2019-2021 Canonical Ltd.
#
# Licensed under the Apache License, Version 2.0 (the "License");
# you may not use this file except in compliance with the License.
# You may obtain a copy of the License at
#
# http://www.apache.org/licenses/LICENSE-2.0
#
# Unless required by applicable law or agreed to in writing, software
# distributed under the License is distributed on an "AS IS" BASIS,
# WITHOUT WARRANTIES OR CONDITIONS OF ANY KIND, either express or implied.
# See the License for the specific language governing permissions and
# limitations under the License.

import os
import pathlib
import shutil
import subprocess
import tempfile
import typing
import unittest

import pytest

import ops
from ops.model import _ModelBackend
from ops.storage import SQLiteStorage


def fake_script(test_case: unittest.TestCase, name: str, content: str):
    if not hasattr(test_case, 'fake_script_path'):
        fake_script_path = tempfile.mkdtemp('-fake_script')
        old_path = os.environ["PATH"]
        os.environ['PATH'] = os.pathsep.join([fake_script_path, os.environ["PATH"]])

        def cleanup():
            shutil.rmtree(fake_script_path)
            os.environ['PATH'] = old_path

        test_case.addCleanup(cleanup)
        test_case.fake_script_path = pathlib.Path(fake_script_path)  # type: ignore

    template_args: typing.Dict[str, str] = {
        'name': name,
        'path': test_case.fake_script_path.as_posix(),  # type: ignore
        'content': content,
    }

    path: pathlib.Path = test_case.fake_script_path / name  # type: ignore
    with path.open('wt') as f:  # type: ignore
        # Before executing the provided script, dump the provided arguments in calls.txt.
        # ASCII 1E is RS 'record separator', and 1C is FS 'file separator', which seem appropriate.
        f.write(  # type: ignore
            '''#!/bin/sh
{{ printf {name}; printf "\\036%s" "$@"; printf "\\034"; }} >> {path}/calls.txt
{content}'''.format_map(template_args))
    os.chmod(str(path), 0o755)  # type: ignore  # noqa: S103
    # TODO: this hardcodes the path to bash.exe, which works for now but might
    #       need to be set via environ or something like that.
    path.with_suffix(".bat").write_text(  # type: ignore
        f'@"C:\\Program Files\\git\\bin\\bash.exe" {path} %*\n')


def fake_script_calls(test_case: unittest.TestCase,
                      clear: bool = False) -> typing.List[typing.List[str]]:
    calls_file: pathlib.Path = test_case.fake_script_path / 'calls.txt'  # type: ignore
    if not calls_file.exists():  # type: ignore
        return []

    # newline and encoding forced to linuxy defaults because on
    # windows they're written from git-bash
    with calls_file.open('r+t', newline='\n', encoding='utf8') as f:  # type: ignore
        calls = [line.split('\x1e') for line in f.read().split('\x1c')[:-1]]  # type: ignore
        if clear:
            f.truncate(0)  # type: ignore
    return calls  # type: ignore


def create_framework(
        request: pytest.FixtureRequest,
        *,
        meta: typing.Optional[ops.CharmMeta] = None):
    env_backup = os.environ.copy()
    os.environ['PATH'] = os.pathsep.join([
        str(pathlib.Path(__file__).parent / 'bin'),
        os.environ['PATH']])
    os.environ['JUJU_UNIT_NAME'] = 'local/0'

    tmpdir = pathlib.Path(tempfile.mkdtemp())

    class CustomEvent(ops.EventBase):
        pass

    class TestCharmEvents(ops.CharmEvents):
        custom = ops.EventSource(CustomEvent)

    # Relations events are defined dynamically and modify the class attributes.
    # We use a subclass temporarily to prevent these side effects from leaking.
    ops.CharmBase.on = TestCharmEvents()  # type: ignore

    if meta is None:
        meta = ops.CharmMeta()
    model = ops.Model(meta, _ModelBackend('local/0'))  # type: ignore
    # We can pass foo_event as event_name because we're not actually testing dispatch.
    framework = ops.Framework(SQLiteStorage(':memory:'), tmpdir, meta, model)  # type: ignore

    def finalizer():
        os.environ.clear()
        os.environ.update(env_backup)
        shutil.rmtree(tmpdir)
        ops.CharmBase.on = ops.CharmEvents()  # type: ignore
        framework.close()

    request.addfinalizer(finalizer)

    return framework


class FakeScript:
<<<<<<< HEAD
    def __init__(self,
                 request: pytest.FixtureRequest,
                 path: typing.Optional[pathlib.Path] = None):
        if path is None:
            fake_script_path = tempfile.mkdtemp('-fake_script')
            self.path = pathlib.Path(fake_script_path)
            old_path = os.environ["PATH"]
            os.environ['PATH'] = os.pathsep.join([fake_script_path, os.environ["PATH"]])
=======
    def __init__(
        self,
        request: pytest.FixtureRequest,
        path: typing.Optional[pathlib.Path] = None,
    ):
        if path is None:
            fake_script_path = tempfile.mkdtemp('-fake_script')
            self.path = pathlib.Path(fake_script_path)
            old_path = os.environ['PATH']
            os.environ['PATH'] = os.pathsep.join([fake_script_path, os.environ['PATH']])
>>>>>>> c9ed8056

            def cleanup():
                shutil.rmtree(self.path)
                os.environ['PATH'] = old_path

            request.addfinalizer(cleanup)
        else:
            self.path = path

<<<<<<< HEAD
    def write(self,
              name: str,
              content: str):
=======
    def write(self, name: str, content: str):
>>>>>>> c9ed8056
        template_args: typing.Dict[str, str] = {
            'name': name,
            'path': self.path.as_posix(),
            'content': content,
        }

        path: pathlib.Path = self.path / name
        with path.open('wt') as f:
            # Before executing the provided script, dump the provided arguments in calls.txt.
            # RS 'record separator' (octal 036 in ASCII), FS 'file separator' (octal 034 in ASCII).
            f.write(
                '''#!/bin/sh
<<<<<<< HEAD
    {{ printf {name}; printf "\\036%s" "$@"; printf "\\034"; }} >> {path}/calls.txt
    {content}'''.format_map(template_args))
        os.chmod(str(path), 0o755)  # type: ignore  # noqa: S103
=======
{{ printf {name}; printf "\\036%s" "$@"; printf "\\034"; }} >> {path}/calls.txt
{content}'''.format_map(template_args))
        path.chmod(0o755)
>>>>>>> c9ed8056
        # TODO: this hardcodes the path to bash.exe, which works for now but might
        #       need to be set via environ or something like that.
        path.with_suffix(".bat").write_text(  # type: ignore
            f'@"C:\\Program Files\\git\\bin\\bash.exe" {path} %*\n')

    def calls(self, clear: bool = False) -> typing.List[typing.List[str]]:
        calls_file: pathlib.Path = self.path / 'calls.txt'
        if not calls_file.exists():
            return []

        # Newline and encoding forced to Linux-y defaults because on
        # windows they're written from git-bash.
        with calls_file.open('r+t', newline='\n', encoding='utf8') as f:
<<<<<<< HEAD
            calls = [line.split('\x1e') for line in f.read().split('\x1c')[:-1]]
=======
            calls = [line.split('\036') for line in f.read().split('\034')[:-1]]
>>>>>>> c9ed8056
            if clear:
                f.truncate(0)
        return calls


class FakeScriptTest(unittest.TestCase):

    def test_fake_script_works(self):
        fake_script(self, 'foo', 'echo foo runs')
        fake_script(self, 'bar', 'echo bar runs')
        # subprocess.getoutput goes via the shell, so it needs to be
        # something both sh and CMD understand
        output = subprocess.getoutput('foo a "b c " && bar "d e" f')
        assert output == 'foo runs\nbar runs'
        assert fake_script_calls(self) == [
            ['foo', 'a', 'b c '],
            ['bar', 'd e', 'f'],
        ]

    def test_fake_script_clear(self):
        fake_script(self, 'foo', 'echo foo runs')

        output = subprocess.getoutput('foo a "b c"')
        assert output == 'foo runs'

        assert fake_script_calls(self, clear=True) == [['foo', 'a', 'b c']]

        fake_script(self, 'bar', 'echo bar runs')

        output = subprocess.getoutput('bar "d e" f')
        assert output == 'bar runs'

        assert fake_script_calls(self, clear=True) == [['bar', 'd e', 'f']]

        assert fake_script_calls(self, clear=True) == []


class BaseTestCase(unittest.TestCase):

    def create_framework(self,
                         *,
                         model: typing.Optional[ops.Model] = None,
                         tmpdir: typing.Optional[pathlib.Path] = None):
        """Create a Framework object.

        By default operate in-memory; pass a temporary directory via the 'tmpdir'
        parameter if you wish to instantiate several frameworks sharing the
        same dir (e.g. for storing state).
        """
        if tmpdir is None:
            data_fpath = ":memory:"
            charm_dir = 'non-existant'
        else:
            data_fpath = tmpdir / "framework.data"
            charm_dir = tmpdir

        framework = ops.Framework(
            SQLiteStorage(data_fpath),
            charm_dir,
            meta=model._cache._meta if model else ops.CharmMeta(),
            model=model)  # type: ignore
        self.addCleanup(framework.close)
        return framework

    def create_model(self):
        """Create a Model object."""
        backend = _ModelBackend(unit_name='myapp/0')
        meta = ops.CharmMeta()
        model = ops.Model(meta, backend)
        return model<|MERGE_RESOLUTION|>--- conflicted
+++ resolved
@@ -117,16 +117,6 @@
 
 
 class FakeScript:
-<<<<<<< HEAD
-    def __init__(self,
-                 request: pytest.FixtureRequest,
-                 path: typing.Optional[pathlib.Path] = None):
-        if path is None:
-            fake_script_path = tempfile.mkdtemp('-fake_script')
-            self.path = pathlib.Path(fake_script_path)
-            old_path = os.environ["PATH"]
-            os.environ['PATH'] = os.pathsep.join([fake_script_path, os.environ["PATH"]])
-=======
     def __init__(
         self,
         request: pytest.FixtureRequest,
@@ -137,7 +127,6 @@
             self.path = pathlib.Path(fake_script_path)
             old_path = os.environ['PATH']
             os.environ['PATH'] = os.pathsep.join([fake_script_path, os.environ['PATH']])
->>>>>>> c9ed8056
 
             def cleanup():
                 shutil.rmtree(self.path)
@@ -147,13 +136,7 @@
         else:
             self.path = path
 
-<<<<<<< HEAD
-    def write(self,
-              name: str,
-              content: str):
-=======
     def write(self, name: str, content: str):
->>>>>>> c9ed8056
         template_args: typing.Dict[str, str] = {
             'name': name,
             'path': self.path.as_posix(),
@@ -166,15 +149,10 @@
             # RS 'record separator' (octal 036 in ASCII), FS 'file separator' (octal 034 in ASCII).
             f.write(
                 '''#!/bin/sh
-<<<<<<< HEAD
-    {{ printf {name}; printf "\\036%s" "$@"; printf "\\034"; }} >> {path}/calls.txt
-    {content}'''.format_map(template_args))
-        os.chmod(str(path), 0o755)  # type: ignore  # noqa: S103
-=======
 {{ printf {name}; printf "\\036%s" "$@"; printf "\\034"; }} >> {path}/calls.txt
 {content}'''.format_map(template_args))
         path.chmod(0o755)
->>>>>>> c9ed8056
+
         # TODO: this hardcodes the path to bash.exe, which works for now but might
         #       need to be set via environ or something like that.
         path.with_suffix(".bat").write_text(  # type: ignore
@@ -188,11 +166,7 @@
         # Newline and encoding forced to Linux-y defaults because on
         # windows they're written from git-bash.
         with calls_file.open('r+t', newline='\n', encoding='utf8') as f:
-<<<<<<< HEAD
-            calls = [line.split('\x1e') for line in f.read().split('\x1c')[:-1]]
-=======
             calls = [line.split('\036') for line in f.read().split('\034')[:-1]]
->>>>>>> c9ed8056
             if clear:
                 f.truncate(0)
         return calls
