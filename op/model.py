--- conflicted
+++ resolved
@@ -17,11 +17,8 @@
         self.app = self.unit.app
         self.relations = RelationMapping(list(meta.relations), self.unit, self._backend, self._cache)
         self.config = ConfigData(self._backend)
-<<<<<<< HEAD
         self.resources = Resources(list(meta.resources), self._backend)
-=======
         self.pod = Pod(self._backend)
->>>>>>> 75cfff98
 
     def get_relation(self, relation_name, relation_id=None):
         """Get a specific Relation instance.
@@ -246,7 +243,6 @@
         return self._backend.config_get()
 
 
-<<<<<<< HEAD
 class Resources:
     """Object representing resources for the charm.
     """
@@ -266,14 +262,14 @@
         if self._paths[name] is None:
             self._paths[name] = Path(self._backend.resource_get(name))
         return self._paths[name]
-=======
+
+
 class Pod:
     def __init__(self, backend):
         self._backend = backend
 
     def set_spec(self, spec, k8s_resources=None):
         self._backend.pod_spec_set(spec, k8s_resources)
->>>>>>> 75cfff98
 
 
 class ModelError(Exception):
@@ -359,10 +355,9 @@
     def is_leader(self):
         return self._run('is-leader')
 
-<<<<<<< HEAD
     def resource_get(self, resource_name):
         return self._run('resource-get', resource_name, use_json=False).strip()
-=======
+
     def pod_spec_set(self, spec, k8s_resources):
         tmpdir = Path(tempfile.mkdtemp('-pod-spec-set'))
         try:
@@ -375,5 +370,4 @@
                 args.extend(['--k8s-resources', str(k8s_res_path)])
             self._run_no_output('pod-spec-set', *args)
         finally:
-            shutil.rmtree(tmpdir)
->>>>>>> 75cfff98
+            shutil.rmtree(tmpdir)